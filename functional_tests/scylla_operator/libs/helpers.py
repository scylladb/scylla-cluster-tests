#!/usr/bin/env python

# This program is free software; you can redistribute it and/or modify
# it under the terms of the GNU Affero General Public License as published by
# the Free Software Foundation; either version 3 of the License, or
# (at your option) any later version.
#
# This program is distributed in the hope that it will be useful,
# but WITHOUT ANY WARRANTY; without even the implied warranty of
# MERCHANTABILITY or FITNESS FOR A PARTICULAR PURPOSE.
#
# See LICENSE for more details.
#
# Copyright (c) 2021 ScyllaDB
from enum import Enum
import logging
import time
from typing import Union
import yaml

from kubernetes.client import exceptions as k8s_exceptions

from sdcm.cluster import (
    DB_LOG_PATTERN_RESHARDING_START,
    DB_LOG_PATTERN_RESHARDING_FINISH,
    UnexpectedExit
)
from sdcm.cluster_k8s import (
    SCYLLA_MANAGER_NAMESPACE,
    SCYLLA_NAMESPACE,
    ScyllaPodCluster,
)
from sdcm.utils.decorators import log_run_info, retrying
from sdcm.utils.k8s import HelmValues
from sdcm.wait import wait_for

log = logging.getLogger()


class PodStatuses(Enum):
    RUNNING = 'Running'
    CRASH_LOOP_BACK_OFF = 'CrashLoopBackOff'


def get_scylla_sysctl_value(db_cluster: ScyllaPodCluster, sysctl_name: str) -> int:
    sysctls = db_cluster.get_scylla_cluster_plain_value('/spec/sysctls')
    for sysctl in sysctls:
        if sysctl.startswith(f"{sysctl_name}="):
            return int(sysctl.split("=")[-1])
    raise ValueError(f"Cannot find '{sysctl_name}' sysctl")


@log_run_info
@retrying(n=10, sleep_time=2, allowed_exceptions=(k8s_exceptions.ApiException, ),
          message="Failed to set scylla sysctl value...")
def set_scylla_sysctl_value(db_cluster: ScyllaPodCluster, sysctl_name, sysctl_value: str) -> None:
    sysctls = db_cluster.get_scylla_cluster_plain_value('/spec/sysctls')
    sysctl_to_set = f"{sysctl_name}={sysctl_value}"
    for i, _ in enumerate(sysctls):
        if sysctls[i].startswith(f"{sysctl_name}="):
            sysctls[i] = sysctl_to_set
            break
    else:
        sysctls.append(sysctl_to_set)
    db_cluster.replace_scylla_cluster_value("/spec/sysctls", sysctls)


def get_orphaned_services(db_cluster):
    pod_names = scylla_pod_names(db_cluster)
    services_names = scylla_services_names(db_cluster)
    return list(set(services_names) - set(pod_names))


def get_pods_without_probe(db_cluster: ScyllaPodCluster,
                           probe_type: str, selector: str, container_name: str) -> list:
    pods = db_cluster.k8s_cluster.kubectl(f'get pods -A -l "{selector}" -o yaml')
    pods_without_probes = []
    for pod in yaml.safe_load(pods.stdout)["items"]:
        for container in pod.get("spec", {}).get("containers", []):
            if container['name'] == container_name and not container.get(probe_type):
                pods_without_probes.append(
                    f"pod: {pod['metadata']['name']}, container: {container['name']}")
    return pods_without_probes


def scylla_pod_names(db_cluster: ScyllaPodCluster) -> list:
    pods = db_cluster.k8s_cluster.kubectl(
        f"get pods -n {db_cluster.namespace} --no-headers "
        f"-l scylla/cluster={db_cluster.params.get('k8s_scylla_cluster_name')} "
        f"-o=custom-columns='NAME:.metadata.name'")
    return pods.stdout.split()


def scylla_services_names(db_cluster: ScyllaPodCluster) -> list:
    scylla_cluster_name = db_cluster.params.get('k8s_scylla_cluster_name')
    services = db_cluster.k8s_cluster.kubectl(
        f"get svc -n {db_cluster.namespace} --no-headers "
        f"-l scylla/cluster={scylla_cluster_name} "
        f"-o=custom-columns='NAME:.metadata.name'")
    return [name for name in services.stdout.split()
            if name not in ('NAME', f"{scylla_cluster_name}-client")]


def wait_for_resource_absence(db_cluster: ScyllaPodCluster,
                              resource_type: str, resource_name: str,
                              namespace: str = SCYLLA_NAMESPACE,
                              step: int = 2, timeout: int = 60) -> None:
    def resource_is_absent() -> bool:
        all_resources = db_cluster.k8s_cluster.kubectl(
            f"get {resource_type} -o=custom-columns=:.metadata.name", namespace=namespace,
        ).stdout.split()
        return not all_resources or resource_name not in all_resources

    wait_for(resource_is_absent, step=step, timeout=timeout, throw_exc=True,
             text=f"Waiting for the '{resource_name}' {resource_type} be deleted")


def get_pods_and_statuses(db_cluster: ScyllaPodCluster, namespace: str, label: str = None):
    pods = db_cluster.k8s_cluster.kubectl(f"get pods {'-l ' + label if label else ''} -o yaml", namespace=namespace)
    return [{"name": pod["metadata"]["name"], "status": pod["status"]["phase"]} for pod in
            yaml.safe_load(pods.stdout)["items"] if pod]


def get_pod_storage_capacity(db_cluster: ScyllaPodCluster, namespace: str, pod_name: str = None, label: str = None):
    pods_storage_capacity = []
    label = " -l " + label if label else ''
    persistent_volume_info = db_cluster.k8s_cluster.kubectl(f"get pvc {label} -o yaml", namespace=namespace)
    for pod in yaml.safe_load(persistent_volume_info.stdout)["items"]:
        if pod_name and pod_name not in pod["metadata"]["name"]:
            continue

        pods_storage_capacity.append({"name": pod["metadata"]["name"],
                                      "capacity": pod["status"]["capacity"]["storage"]})

    return pods_storage_capacity


def reinstall_scylla_manager(db_cluster: ScyllaPodCluster, manager_version: str):
    values = HelmValues(yaml.safe_load(db_cluster.k8s_cluster.helm(
        "get values scylla-manager -o yaml", namespace=SCYLLA_MANAGER_NAMESPACE)))
    if values.get("image.tag") != manager_version:
        log.info(
            "Scylla Manager '%s' is going to be installed instead of the '%s' one.",
            manager_version, values.get("image.tag"))
        values.set('image.tag', manager_version)
        values.set('scylla.agentImage.tag', manager_version)

        # Delete the current scylla-manager completely because otherwise
        # we won't be able to migrate DB state from a newer version to older one.
        db_cluster.k8s_cluster.helm(
            "uninstall scylla-manager --wait", namespace=SCYLLA_MANAGER_NAMESPACE)
        wait_for_resource_absence(
            db_cluster=db_cluster, step=1, timeout=120, resource_name="",
            resource_type="pod", namespace=SCYLLA_MANAGER_NAMESPACE)
        db_cluster.k8s_cluster.kubectl(
            "delete pvc --all --wait=true", namespace=SCYLLA_MANAGER_NAMESPACE)

        # Deploy Scylla Manager of the specified version
        log.debug(db_cluster.k8s_cluster.helm_install(
            target_chart_name="scylla-manager",
            source_chart_name="scylla-operator/scylla-manager",
            version=db_cluster.k8s_cluster.scylla_operator_chart_version,
            use_devel=True,
            values=values,
            namespace=SCYLLA_MANAGER_NAMESPACE,
        ))
        time.sleep(5)
        db_cluster.k8s_cluster.kubectl_wait(
            "--all --for=condition=Ready pod", namespace=SCYLLA_MANAGER_NAMESPACE, timeout=600)
        log.info("Scylla Manager '%s' has successfully been installed", manager_version)


def verify_resharding_on_k8s(db_cluster: ScyllaPodCluster, cpus: Union[str, int, float]):
    scylla_logs_pattern_resharding_start = "database - Resharding"
    scylla_logs_pattern_resharding_finish = "storage_service - Restarting a node in NORMAL"

    log.info("Update the cpu count to '%s' CPUs to make Scylla start the resharding process on "
             "all the nodes 1 by 1", cpus)
    db_cluster.replace_scylla_cluster_value(
        "/spec/datacenter/racks/0/resources", {
            "limits": {
                "cpu": cpus,
                "memory": db_cluster.k8s_cluster.scylla_memory_limit,
            },
            "requests": {
                "cpu": cpus,
                "memory": db_cluster.k8s_cluster.scylla_memory_limit,
            },
        })

<<<<<<< HEAD
    search_period = 5
    for node in reversed(db_cluster.nodes):
        log.info(f"Waiting for the start of resharding on the '{node.name}' node.")

        reshard_start_found = False
        reshard_finish_found = False

        for attempt in range(180):
            try:
                logs = db_cluster.k8s_cluster.kubectl(f'logs -n scylla pod/{node.k8s_pod_name} '
                                                      f'--since={search_period}s').stdout
            except UnexpectedExit as e:
                log.info(f"Pod '{node.name}' not ready for logs yet: {e}")
                time.sleep(search_period - 1)
                continue

            log.info(f"Pod '{node.name}' finally ready for logs!")

            if not reshard_start_found and scylla_logs_pattern_resharding_start in logs:
                log.info("Resharding has been started on the '%s' node.", node.name)
                reshard_start_found = True

            if not reshard_finish_found and scylla_logs_pattern_resharding_finish in logs:
                log.info("Resharding has been finished successfully on the '%s' node.", node.name)
                reshard_finish_found = True

            # Check that liveness probe didn't report any errors
            # https://github.com/scylladb/scylla-operator/issues/894
            assert not "healthz probe: can't connect to JMX" in logs, f"Liveness probe has failures: {logs}"

            if reshard_start_found and reshard_finish_found:
                break

            time.sleep(search_period - 1)

        if not reshard_start_found or not reshard_finish_found:
            log.warning("Resharding did not complete properly on the '%s' node.", node.name)
=======
    # Wait for the start of the resharding.
    # In K8S it starts from the last node of a rack and then goes to previous ones.
    # One resharding with 100Gb+ may take about 3-4 minutes. So, set 5 minutes timeout per node.
    for node, liveness_probe_failures, resharding_start, resharding_finish in nodes_data:
        assert wait_for(
            func=lambda: list(resharding_start),
            step=1, timeout=600, throw_exc=False,
            text=f"Waiting for the start of resharding on the '{node.name}' node.",
        ), f"Start of resharding hasn't been detected on the '{node.name}' node."
        resharding_started = time.time()
        log.debug("Resharding has been started on the '%s' node.", node.name)

        # Wait for the end of resharding
        assert wait_for(
            func=lambda: list(resharding_finish),
            step=3, timeout=600, throw_exc=False,
            text=f"Waiting for the finish of resharding on the '{node.name}' node.",
        ), f"Finish of the resharding hasn't been detected on the '{node.name}' node."
        log.debug("Resharding has been finished successfully on the '%s' node.", node.name)

        # Calculate the time spent for resharding. We need to have it be bigger than 2minutes
        # because it is the timeout of the liveness probe for Scylla pods.
        resharding_time = time.time() - resharding_started
        if resharding_time < 120:
            log.warning(
                "Resharding was too fast - '%s's (<120s) on the '%s' node",
                resharding_time, node.name)
>>>>>>> dbfaab46
        else:
            log.info("Resharding has been finished successfully on the '%s' node.", node.name)<|MERGE_RESOLUTION|>--- conflicted
+++ resolved
@@ -101,7 +101,7 @@
             if name not in ('NAME', f"{scylla_cluster_name}-client")]
 
 
-def wait_for_resource_absence(db_cluster: ScyllaPodCluster,
+def wait_for_resource_absence(db_cluster: ScyllaPodCluster,  # pylint: disable=too-many-arguments
                               resource_type: str, resource_name: str,
                               namespace: str = SCYLLA_NAMESPACE,
                               step: int = 2, timeout: int = 60) -> None:
@@ -174,8 +174,17 @@
     scylla_logs_pattern_resharding_start = "database - Resharding"
     scylla_logs_pattern_resharding_finish = "storage_service - Restarting a node in NORMAL"
 
-    log.info("Update the cpu count to '%s' CPUs to make Scylla start the resharding process on "
-             "all the nodes 1 by 1", cpus)
+    nodes_data = []
+    for node in reversed(db_cluster.nodes):
+        liveness_probe_failures = node.follow_system_log(
+            patterns=["healthz probe: can't connect to JMX"])
+        resharding_start = node.follow_system_log(patterns=[DB_LOG_PATTERN_RESHARDING_START])
+        resharding_finish = node.follow_system_log(patterns=[DB_LOG_PATTERN_RESHARDING_FINISH])
+        nodes_data.append((node, liveness_probe_failures, resharding_start, resharding_finish))
+
+    log.info(
+        "Update the cpu count to '%s' CPUs to make Scylla start "
+        "the resharding process on all the nodes 1 by 1", cpus)
     db_cluster.replace_scylla_cluster_value(
         "/spec/datacenter/racks/0/resources", {
             "limits": {
@@ -188,7 +197,6 @@
             },
         })
 
-<<<<<<< HEAD
     search_period = 5
     for node in reversed(db_cluster.nodes):
         log.info(f"Waiting for the start of resharding on the '{node.name}' node.")
@@ -226,34 +234,5 @@
 
         if not reshard_start_found or not reshard_finish_found:
             log.warning("Resharding did not complete properly on the '%s' node.", node.name)
-=======
-    # Wait for the start of the resharding.
-    # In K8S it starts from the last node of a rack and then goes to previous ones.
-    # One resharding with 100Gb+ may take about 3-4 minutes. So, set 5 minutes timeout per node.
-    for node, liveness_probe_failures, resharding_start, resharding_finish in nodes_data:
-        assert wait_for(
-            func=lambda: list(resharding_start),
-            step=1, timeout=600, throw_exc=False,
-            text=f"Waiting for the start of resharding on the '{node.name}' node.",
-        ), f"Start of resharding hasn't been detected on the '{node.name}' node."
-        resharding_started = time.time()
-        log.debug("Resharding has been started on the '%s' node.", node.name)
-
-        # Wait for the end of resharding
-        assert wait_for(
-            func=lambda: list(resharding_finish),
-            step=3, timeout=600, throw_exc=False,
-            text=f"Waiting for the finish of resharding on the '{node.name}' node.",
-        ), f"Finish of the resharding hasn't been detected on the '{node.name}' node."
-        log.debug("Resharding has been finished successfully on the '%s' node.", node.name)
-
-        # Calculate the time spent for resharding. We need to have it be bigger than 2minutes
-        # because it is the timeout of the liveness probe for Scylla pods.
-        resharding_time = time.time() - resharding_started
-        if resharding_time < 120:
-            log.warning(
-                "Resharding was too fast - '%s's (<120s) on the '%s' node",
-                resharding_time, node.name)
->>>>>>> dbfaab46
         else:
             log.info("Resharding has been finished successfully on the '%s' node.", node.name)