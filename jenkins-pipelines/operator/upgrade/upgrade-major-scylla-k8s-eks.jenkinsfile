--- conflicted
+++ resolved
@@ -4,11 +4,7 @@
 
 rollingOperatorUpgradePipeline(
     backend: 'k8s-eks',
-<<<<<<< HEAD
-    region: 'eu-north-1',
-=======
     region: 'us-west-2',
->>>>>>> d64f8907
     base_versions: '["2024.1.21"]',
     new_version: '2025.1.9',
     test_name: 'upgrade_test.UpgradeTest.test_kubernetes_scylla_upgrade',
@@ -16,9 +12,5 @@
     availability_zone: 'a,b',
     scylla_mgmt_agent_version: '3.7.0',
     k8s_scylla_operator_helm_repo: 'https://storage.googleapis.com/scylla-operator-charts/latest',
-<<<<<<< HEAD
-    k8s_scylla_operator_chart_version: '1.19.0-beta.0'
-=======
     k8s_scylla_operator_chart_version: '1.19.0-beta.1'
->>>>>>> d64f8907
 )