--- conflicted
+++ resolved
@@ -11,10 +11,6 @@
     base_versions: '["2024.1.21"]',
     new_version: '["2024.1.21"]',
     k8s_scylla_operator_helm_repo: 'https://storage.googleapis.com/scylla-operator-charts/latest',
-<<<<<<< HEAD
-    k8s_scylla_operator_chart_version: '1.19.0-beta.0',
-=======
     k8s_scylla_operator_chart_version: '1.19.0-beta.1',
->>>>>>> d64f8907
     k8s_version: '1.33',
 )