[project]
name = 'scylla-cluster-tests'
version = '0.1'
requires-python = ">=3.10, <3.14"
dependencies = [
    "aexpect==1.6.2",
    "anyconfig==0.14.0",
    "awscli==1.40.34",
    "azure-identity==1.16.1",
    "azure-keyvault-keys==4.11.0",
    "azure-mgmt-compute==37.0.1",
    "azure-mgmt-keyvault==12.0.0",
    "azure-mgmt-msi==7.0.0",
    "azure-mgmt-network==30.0.0",
    "azure-mgmt-resource==24.0.0",
    "azure-mgmt-resourcegraph==8.0.0",
    "azure-mgmt-subscription==3.1.1",
    "azure-storage-blob==12.16.0",
    "boto3==1.38.35",
    "boto3-stubs[s3,ec2,dynamodb,pricing]==1.28.4",
    "click==8.1.3",
    "confluent-kafka[avro]==2.10.1",
    "deepdiff==8.6.1",
    "docker==7.1.0",
    "elasticsearch==9.2.0",
    "fabric==3.2.2",
    "fastavro==1.11.1",
    "gimme-aws-creds==2.8.2",
    "google-api-python-client==2.93.0",
    "google-auth>=2.0.0",
    "google-cloud-compute==1.13.0",
    "google-cloud-kms>=3.5.1",
    "google-cloud-storage==3.5.0",
    "hdrhistogram==0.9.2",
    "invoke==2.2.0",
    "jinja2==3.1.6",
    "kubernetes==34.1.0",
    "ldap3-bleeding-edge==2.10.1.1338",
<<<<<<< HEAD
    "lz4>=4.3.0",
=======
    "lz4>3.0.0",
>>>>>>> 668789dd
    "moto[server]==5.1.1",
    "mysql-connector-python==9.1.0",
    "packaging>=24",
    "parameterized==0.8.1",
    "paramiko==4.0.0",
    "pre-commit==4.0.1",
    "prettytable==3.10.2",
    "prometheus_client==0.11.0",
    "pycryptodome==3.19.1",
    "pydantic==2.10.5",
    "PyGithub==2.1.1",
    "pytest==9.0.1",
    "pytest-random-order==1.0.4",
    "pytest-xdist==3.8.0",
    "python-jenkins==1.8.2",
    "PyYAML==6.0.1",
    "pyzmq==27.1.0",
    "questionary==2.1.0",
    "requests==2.32.4",
    "scylla-driver==3.29.5",
    "sortedcontainers==2.4.0",
    "ssh2-python>=1.1.2.post1",
    "tcconfig==0.29.1",
    "tenacity==9.0.0",
]
[dependency-groups]
dev = [
    "autopep8==2.3.2",
    "pre-commit==4.0.1",
    "pycodestyle==2.13.0",
    "ruff==0.11.13",
    "uv-sort>=0.4.0",
]

[tool.uv]
package = false
# gimme-aws-creds does not work on Windows for Python 3.9+
environments = ["sys_platform != 'win32'"]

[tool.ruff]
lint.select = [
    "BLE",
    "F401", "F821", "F823", "F841",
    "PL", "PLR0913","PLR0914", "PLR0916",
    "YTT",
    "F541",
    "PIE",
    "B006",
    "PLW", # mainly for PLW0211
]
lint.ignore = ["E501", "PLR2004"]

lint.preview = true
lint.explicit-preview-rules = true
exclude = ["argus/"]

target-version = "py313"

force-exclude = true
line-length = 240
respect-gitignore = true

[tool.ruff.lint.pylint]
max-args = 12
max-statements = 100
max-branches = 24
max-locals = 15

[tool.autopep8]
max_line_length = 120
ignore = "E226,E24,W50,W690,E402,E731"<|MERGE_RESOLUTION|>--- conflicted
+++ resolved
@@ -36,11 +36,7 @@
     "jinja2==3.1.6",
     "kubernetes==34.1.0",
     "ldap3-bleeding-edge==2.10.1.1338",
-<<<<<<< HEAD
-    "lz4>=4.3.0",
-=======
     "lz4>3.0.0",
->>>>>>> 668789dd
     "moto[server]==5.1.1",
     "mysql-connector-python==9.1.0",
     "packaging>=24",
