--- conflicted
+++ resolved
@@ -121,11 +121,7 @@
                                 labels: ['master-daily']
                             ],
                             [
-<<<<<<< HEAD
-                                job_name: 'scylla-master/perf-regression/scylla-release-perf-regression-alternator'
-=======
                                 job_name: 'scylla-master/perf-regression/scylla-release-perf-regression-alternator',
->>>>>>> b8a2abdb
                                 region: '',
                                 versions: [],
                                 sub_tests: [],
