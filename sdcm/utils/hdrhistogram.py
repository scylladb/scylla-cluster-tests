--- conflicted
+++ resolved
@@ -134,30 +134,17 @@
         """
         Build Range Histogram Summary from provided hdr logs files path
         """
-<<<<<<< HEAD
-
-=======
->>>>>>> 32a2a574
         LOGGER.debug(f'Building histogram summary for {path} with tags {self.hdr_tags}')
         try:
             with ProcessPoolExecutor(max_workers=len(self.hdr_tags)) as executor:
                 futures = [
                     executor.submit(self.build_histogram_summary_by_tag, path, tag) for tag in self.hdr_tags]
-<<<<<<< HEAD
-            scan_results = {}
-            for e, future in enumerate(futures):
-                result = future.result()
-                LOGGER.debug(f"Got result for {e} future for tag {self.hdr_tags[e]}")
-                if result:
-                    scan_results.update(result)
-=======
                 scan_results = {}
                 for e, future in enumerate(concurrent.futures.as_completed(futures, timeout=120)):
                     result = future.result()
                     LOGGER.debug(f"Got result for {e} future for tag {self.hdr_tags[e]}")
                     if result:
                         scan_results.update(result)
->>>>>>> 32a2a574
             return [scan_results]
         except Exception as e:
             LOGGER.error(f"Error building histogram summary for {path} with tags {self.hdr_tags}: {e}")
