# This program is free software; you can redistribute it and/or modify
# it under the terms of the GNU Affero General Public License as published by
# the Free Software Foundation; either version 3 of the License, or
# (at your option) any later version.
#
# This program is distributed in the hope that it will be useful,
# but WITHOUT ANY WARRANTY; without even the implied warranty of
# MERCHANTABILITY or FITNESS FOR A PARTICULAR PURPOSE.
#
# See LICENSE for more details.
#
# Copyright (c) 2022 ScyllaDB

import logging
from functools import cached_property

import jenkins
import click
import boto3
import botocore
import requests

from sdcm.utils.aws_region import AwsRegion
from sdcm.sct_runner import AwsSctRunner, AwsFipsSctRunner
from sdcm.keystore import KeyStore
from sdcm.utils.common import wait_ami_available
from sdcm.utils.get_username import get_username

LOGGER = logging.getLogger(__name__)

ASG_CONFIG_FORMAT = """
import com.amazonaws.services.ec2.model.InstanceType
import hudson.plugins.sshslaves.SSHConnector
import hudson.plugins.sshslaves.verifiers.NonVerifyingKeyVerificationStrategy
import hudson.model.*
import com.amazon.jenkins.ec2fleet.EC2FleetCloud
import jenkins.model.Jenkins

// just modify this config other code just logic
config = [
    name: "{name}",
    region: "{region_name}",
    fleetId: "{asg_id}",
    idleMinutes: 10,
    minSize: {min_size},
    maxSize: {max_size},
    numExecutors: {num_executors},
    labels: "{jenkins_labels}",
]

// find detailed information about parameters on plugin config page or
// https://github.com/jenkinsci/ec2-fleet-plugin/blob/master/src/main/java/com/amazon/jenkins/ec2fleet/EC2FleetCloud.java
EC2FleetCloud ec2FleetCloud = new EC2FleetCloud(
  config.name, // fleetCloudName
  "jenkins2 aws account", // awsCredentialsId
  "", // credentialsId
  config.region,
  "", // endpoint
  config.fleetId,
  config.labels,  // labels
  "/tmp/jenkins/", // fs root
  new SSHConnector(22,
                   "user-jenkins_scylla_test_id_ed25519.pem", "-Djdk.httpclient.maxLiteralWithIndexing=0 -Djdk.httpclient.maxNonFinalResponses=0", "", "", "", null, null, null,
                   new NonVerifyingKeyVerificationStrategy()),
  false, // privateIpUsed
  true, // alwaysReconnect
  config.idleMinutes, // if need to allow downscale set > 0 in min
  config.minSize, // minSize
  config.maxSize, // maxSize
  0,  // minSpareSize
  config.numExecutors, // numExecutors
  false, // addNodeOnlyIfRunning
  true, // restrictUsage allow execute only jobs with proper label
  "10", // maxTotalUses
  true, // disableTaskResubmit,
  600, // initOnlineTimeoutSec,
  60, // initOnlineCheckIntervalSec,
  60, // cloudStatusIntervalSec,
  true, // noDelayProvision
  false, // scaleExecutorsByWeight
  new EC2FleetCloud.NoScaler(), // EC2FleetCloud.ExecutorScaler executorScaler
)

// get Jenkins instance
Jenkins jenkins = Jenkins.get()

// clear old configuration
jenkins.clouds.removeAll {{ it.name == config.name }}

// add cloud configuration to Jenkins
jenkins.clouds.add(ec2FleetCloud)

// save current Jenkins state to disk
jenkins.save()
"""


class AwsBuilder:
    NUM_CPUS = 2
    NUM_EXECUTORS = 1
    VERSION = 'v3'

    def __init__(self, region: AwsRegion, params=None, number=1):
        self.region = region
        self.number = number
        self.params = params
        self.jenkins_info = KeyStore().get_json("jenkins.json")
        self.jenkins = jenkins.Jenkins(**self.jenkins_info)

    @cached_property
    def name(self):
        # example: aws-eu-central-1-qa-builder-v2-1
        return f"aws-{self.region.region_name}-qa-builder-{self.VERSION}-{self.number}"

    @cached_property
    def jenkins_labels(self):
        return f"aws-sct-builders-{self.region.region_name}-{self.VERSION}-asg"

    @property
    def launch_template_name(self):
        return f"aws-sct-builders-{self.VERSION}"

    def get_root_ebs_info_from_ami(self, ami_id: str) -> str:
        res = self.region.resource.Image(ami_id)
        return res.block_device_mappings[0].get('Ebs', {})

    def get_launch_template_data(self, runner: AwsSctRunner) -> dict:
        wait_ami_available(self.region.client, runner.image.id)
        return dict(
            LaunchTemplateData={
                "BlockDeviceMappings": [{"DeviceName": "/dev/sda1", "Ebs": self.get_root_ebs_info_from_ami(runner.image.id) | {"Iops": 3000, "VolumeType": "gp3", "Throughput": 125}}],
                "ImageId": runner.image.id,
                "KeyName": self.region.SCT_KEY_PAIR_NAME,
                "SecurityGroupIds": [self.region.sct_ssh_security_group.id, self.region.sct_security_group.id],
                "TagSpecifications": [
                    {
                        "ResourceType": "instance",
                        "Tags": [
                            {"Key": "Name", "Value": self.launch_template_name},
                            {"Key": "RunByUser", "Value": "QA"},
                        ],
                    },
                ],
            },

        )

    def update_launch_template_if_needed(self, runner):
        click.secho(f"{self.region.region_name}: checking if template needs update")

        launch_template_data = self.get_launch_template_data(runner)

        res = self.region.client.describe_launch_template_versions(
            LaunchTemplateName=self.launch_template_name,
        )
        default_version = [ver for ver in res['LaunchTemplateVersions'] if ver.get('DefaultVersion')][0]
        curr_launch_template_data = default_version.get('LaunchTemplateData')

        if launch_template_data.get('LaunchTemplateData') != curr_launch_template_data:
            try:
                click.secho(f"{self.region.region_name}: updating template")
                res = self.region.client.create_launch_template_version(
                    LaunchTemplateName=self.launch_template_name,
                    SourceVersion=str(default_version.get('VersionNumber')),
                    **launch_template_data
                )
                version_number = res.get('LaunchTemplateVersion', {}).get('VersionNumber')
                self.region.client.modify_launch_template(LaunchTemplateName=self.launch_template_name,
                                                          DefaultVersion=str(version_number))
            except botocore.exceptions.ClientError as error:
                LOGGER.debug(error.response)
                if not error.response['Error']['Code'] == 'InvalidLaunchTemplateName.AlreadyExistsException':
                    raise

    @property
    def sct_runner(self):
        return AwsSctRunner(region_name=self.region.region_name, availability_zone='a', params=None)

    def create_launch_template(self):
        click.secho(f"{self.region.region_name}: create_launch_template")
        runner = self.sct_runner
        if not runner.image:
            runner.create_image()
        try:
            self.region.client.create_launch_template(
                LaunchTemplateName=self.launch_template_name,
<<<<<<< HEAD
                TagSpecifications=[
                    {
                        'ResourceType': 'launch-template',
                        'Tags': [
                            {
                                'Key': 'RunByUser',
                                'Value': 'QA'
                            },
                            {
                                'Key': 'Owner',
                                'Value': get_username()
                            },
                            {
                                'Key': 'Name',
                                'Value': get_username()
                            },
                        ]
                    },
                ],
=======
>>>>>>> 668789dd
                **self.get_launch_template_data(runner)
            )
        except botocore.exceptions.ClientError as error:
            LOGGER.debug(error.response)
            if error.response['Error']['Code'] == 'InvalidLaunchTemplateName.AlreadyExistsException':
                self.update_launch_template_if_needed(runner)
            else:
                raise

    def create_auto_scaling_group(self):
        click.secho(f"{self.region.region_name}: create_auto_scaling_group")
        try:
            asg_client = boto3.client('autoscaling', region_name=self.region.region_name)
            subnet_ids = [self.region.sct_subnet(region_az=az).subnet_id for az in self.region.availability_zones]
            asg_client.create_auto_scaling_group(
                AutoScalingGroupName=self.name,
                MinSize=0,
                MaxSize=200,
                AvailabilityZones=self.region.availability_zones,
                VPCZoneIdentifier=",".join(subnet_ids),
                MixedInstancesPolicy={
                    "LaunchTemplate": {
                        "LaunchTemplateSpecification": {"LaunchTemplateName": self.launch_template_name, "Version": "$Latest"},
                        "Overrides": [
                            {
                                "InstanceRequirements": {
                                    "VCpuCount": {"Min": self.NUM_CPUS, "Max": self.NUM_CPUS},
                                    "MemoryMiB": {"Min": 4096, "Max": 8192},
                                }
                            }
                        ],
                    },
                    "InstancesDistribution": {"OnDemandAllocationStrategy": "lowest-price", "OnDemandBaseCapacity": 0, "OnDemandPercentageAboveBaseCapacity": 100, "SpotAllocationStrategy": "price-capacity-optimized"},
                },
                Tags=[
                    {"Key": "Name", "Value": "sct-jenkins-builder-asg", "PropagateAtLaunch": True},
                    {"Key": "NodeType", "Value": "builder", "PropagateAtLaunch": True},
                    {"Key": "RunByUser", "Value": "qa", "PropagateAtLaunch": True},
                    {"Key": "Owner", "Value": get_username(), "PropagateAtLaunch": True},
                    {"Key": "keep", "Value": "alive", "PropagateAtLaunch": True},
                    {"Key": "keep_action", "Value": "terminate", "PropagateAtLaunch": True},
                ],
            )

        except botocore.exceptions.ClientError as error:
            LOGGER.info(error.response)
            if not error.response['Error']['Code'] in ['AlreadyExists',]:
                raise

    def add_scaling_group_to_jenkins(self):
        click.secho(f"{self.region.region_name}: add_scaling_group_to_jenkins")
        res = requests.post(url=f"{self.jenkins_info['url']}/scriptText",
                            auth=(self.jenkins_info['username'], self.jenkins_info['password']),
                            params=dict(script=ASG_CONFIG_FORMAT.format(name=self.name,
                                                                        num_executors=self.NUM_EXECUTORS,
                                                                        region_name=self.region.region_name,
                                                                        min_size=0,
                                                                        max_size=100,
                                                                        asg_id=self.name,
                                                                        jenkins_labels=self.jenkins_labels)))
        res.raise_for_status()
        LOGGER.debug(res.text)
        assert not res.text

    def configure_auto_scaling_group(self):
        self.create_launch_template()
        self.create_auto_scaling_group()
        self.add_scaling_group_to_jenkins()

    @classmethod
    def configure_in_all_region(cls, regions=None):
        regions = regions or ['eu-west-1', 'eu-west-2', 'eu-north-1', 'eu-central-1', 'us-east-1', 'us-west-2']
        for region_name in regions:
            region = cls(AwsRegion(region_name))
            region.configure_auto_scaling_group()


class AwsCiBuilder(AwsBuilder):
    NUM_CPUS = 2
    NUM_EXECUTORS = 1

    @cached_property
    def name(self):
        # example: aws-eu-central-1-qa-builder-v2-1
        return f"aws-{self.region.region_name}-qa-builder-{self.VERSION}-{self.number}-CI"

    @cached_property
    def jenkins_labels(self):
        return f"aws-sct-builders-{self.region.region_name}-{self.VERSION}-CI"


class AwsFipsCiBuilder(AwsBuilder):
    NUM_CPUS = 2
    NUM_EXECUTORS = 1
    VERSION = 'v4-fibs'

    @cached_property
    def name(self):
        # example: aws-eu-central-1-qa-builder-v2-1
        return f"aws-{self.region.region_name}-qa-builder-{self.VERSION}-{self.number}-CI-FIPS"

    @cached_property
    def jenkins_labels(self):
        return f"aws-sct-builders-{self.region.region_name}-{self.VERSION}-CI-FIPS"

    @property
    def sct_runner(self):
        return AwsFipsSctRunner(region_name=self.region.region_name, availability_zone='a', params=None)<|MERGE_RESOLUTION|>--- conflicted
+++ resolved
@@ -184,28 +184,25 @@
         try:
             self.region.client.create_launch_template(
                 LaunchTemplateName=self.launch_template_name,
-<<<<<<< HEAD
-                TagSpecifications=[
-                    {
-                        'ResourceType': 'launch-template',
-                        'Tags': [
-                            {
-                                'Key': 'RunByUser',
-                                'Value': 'QA'
-                            },
-                            {
-                                'Key': 'Owner',
-                                'Value': get_username()
-                            },
-                            {
-                                'Key': 'Name',
-                                'Value': get_username()
-                            },
-                        ]
-                    },
-                ],
-=======
->>>>>>> 668789dd
+                # TagSpecifications=[
+                #     {
+                #         'ResourceType': 'launch-template',
+                #         'Tags': [
+                #             {
+                #                 'Key': 'RunByUser',
+                #                 'Value': 'QA'
+                #             },
+                #             {
+                #                 'Key': 'Owner',
+                #                 'Value': get_username()
+                #             },
+                #             {
+                #                 'Key': 'Name',
+                #                 'Value': get_username()
+                #             },
+                #         ]
+                #     },
+                # ],
                 **self.get_launch_template_data(runner)
             )
         except botocore.exceptions.ClientError as error:
