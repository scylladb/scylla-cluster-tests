import re
import json
import time
import logging
import os
import types

from sdcm import cluster
from sdcm.utils.common import retrying
from sdcm.remote import LocalCmdRunner
from sdcm.log import SDCMAdapter
from sdcm.utils.common import makedirs

LOGGER = logging.getLogger(__name__)
LOCALRUNNER = LocalCmdRunner()


class DockerCommandError(Exception):
    pass


class DockerContainerNotExists(Exception):
    pass


class DockerContainerNotRunning(Exception):
    pass


class CannotFindContainers(Exception):
    pass


def _cmd(cmd, timeout=10):
    res = LOCALRUNNER.run('docker {}'.format(cmd), ignore_status=True, timeout=timeout)
    if res.exit_status:
        if 'No such container:' in res.stderr:
            raise DockerContainerNotExists(res.stderr)
        raise DockerCommandError('command: {}, error: {}, output: {}'.format(cmd, res.stderr, res.stdout))
    return res


class DockerNode(cluster.BaseNode):  # pylint: disable=abstract-method

    def __init__(self, name, credentials, parent_cluster, base_logdir=None, node_prefix=None):  # pylint: disable=too-many-arguments
        ssh_login_info = {'hostname': None,
                          'user': 'scylla-test',
                          'key_file': credentials.key_file}
        self._public_ip_address = None
        super(DockerNode, self).__init__(name=name,
                                         parent_cluster=parent_cluster,
                                         base_logdir=base_logdir,
                                         ssh_login_info=ssh_login_info,
                                         node_prefix=node_prefix)
        self.wait_for_status_running()
        self.wait_public_ip()

    def _get_public_ip_address(self):
        if not self._public_ip_address:
            out = _cmd("inspect --format='{{{{ .NetworkSettings.IPAddress }}}}' {}".format(self.name)).stdout
            self._public_ip_address = out.strip()
        return self._public_ip_address

    def is_running(self):
        out = _cmd("inspect --format='{{{{json .State.Running}}}}' {}".format(self.name)).stdout
        return json.loads(out)

    @retrying(n=10, sleep_time=2, allowed_exceptions=(DockerContainerNotRunning,))
    def wait_for_status_running(self):
        if not self.is_running():
            raise DockerContainerNotRunning(self.name)

    @property
    def public_ip_address(self):
        return self._get_public_ip_address()

    @property
    def private_ip_address(self):
        return self._get_public_ip_address()

    def wait_public_ip(self):
        while not self._public_ip_address:
            self._get_public_ip_address()
            time.sleep(1)

    def start(self, timeout=30):
        _cmd('start {}'.format(self.name), timeout=timeout)

    def restart(self, timeout=30):  # pylint: disable=arguments-differ
        _cmd('restart {}'.format(self.name), timeout=timeout)

    def stop(self, timeout=30):
        _cmd('stop {}'.format(self.name), timeout=timeout)

    def destroy(self, force=True):  # pylint: disable=arguments-differ
        force_param = '-f' if force else ''
        _cmd('rm {} -v {}'.format(force_param, self.name))

    def start_scylla_server(self, verify_up=True, verify_down=False, timeout=300):
        if verify_down:
            self.wait_db_down(timeout=timeout)
        self.remoter.run('supervisorctl start scylla', timeout=timeout)
        if verify_up:
            self.wait_db_up(timeout=timeout)

    @cluster.log_run_info
    def start_scylla(self, verify_up=True, verify_down=False, timeout=300):
        self.start_scylla_server(verify_up=verify_up, verify_down=verify_down, timeout=timeout)
        if verify_up:
            self.wait_jmx_up(timeout=timeout)

    def stop_scylla_server(self, verify_up=False, verify_down=True, timeout=300, ignore_status=False):
        if verify_up:
            self.wait_db_up(timeout=timeout)
        self.remoter.run('supervisorctl stop scylla', timeout=timeout)
        if verify_down:
            self.wait_db_down(timeout=timeout)

    @cluster.log_run_info
    def stop_scylla(self, verify_up=False, verify_down=True, timeout=300):
        self.stop_scylla_server(verify_up=verify_up, verify_down=verify_down, timeout=timeout)
        if verify_down:
            self.wait_jmx_down(timeout=timeout)


class DockerCluster(cluster.BaseCluster):  # pylint: disable=abstract-method

    def __init__(self, **kwargs):
        self._image = kwargs.get('docker_image', 'scylladb/scylla-nightly')
        self._version_tag = kwargs.get('docker_image_tag', 'latest')
        self.nodes = []
        self.credentials = kwargs.get('credentials')
        self._node_prefix = kwargs.get('node_prefix')
        self._node_img_tag = 'scylla-sct-img'
        self._context_path = os.path.join(os.path.dirname(__file__), '../docker/scylla-sct')
        self._create_node_image()
        super(DockerCluster, self).__init__(node_prefix=self._node_prefix,
                                            n_nodes=kwargs.get('n_nodes'),
                                            params=kwargs.get('params'),
                                            region_names=["localhost-dc"])  # no multi dc currently supported

    def _create_node_image(self):
        self._update_image()
        _cmd(f'build --build-arg SOURCE_IMAGE={self._image}:{self._version_tag} -t {self._node_img_tag} {self._context_path}',
             timeout=300)

    @staticmethod
    def _clean_old_images():
        images = " ".join(_cmd('images -f "dangling=true" -q').stdout.split('\n'))
        if images:
            _cmd(f'rmi {images}', timeout=90)

    def _update_image(self):
        LOGGER.debug('update scylla image')
        _cmd(f'pull {self._image}:{self._version_tag}', timeout=300)
        self._clean_old_images()

    def _create_container(self, node_name, is_seed=False, seed_ip=None):
        labels = f"--label 'test_id={cluster.Setup.test_id()}'"
        cmd = f'run --cpus="1" --name {node_name} {labels} -d {self._node_img_tag}'
        if not is_seed and seed_ip:
            cmd = f'{cmd} --seeds="{seed_ip}"'
        _cmd(cmd, timeout=30)

        # remove the message of the day
        _cmd(f"""exec {node_name} bash -c "sed  '/\\/dev\\/stderr/d' /etc/bashrc -i" """)

    def _get_containers_by_prefix(self):
        c_ids = _cmd('container ls -a -q --filter name={}'.format(self._node_prefix)).stdout
        if not c_ids:
            raise CannotFindContainers('name prefix: %s' % self._node_prefix)
        return [_ for _ in c_ids.split('\n') if _]

    @staticmethod
    def _get_connainer_name_by_id(c_id):
        return json.loads(_cmd("inspect --format='{{{{json .Name}}}}' {}".format(c_id)).stdout).lstrip('/')

    def _create_node(self, node_name):
        return DockerNode(node_name,
                          credentials=self.credentials[0],
                          parent_cluster=self,
                          base_logdir=self.logdir,
                          node_prefix=self.node_prefix)

    def _get_node_name_and_index(self):
        """Is important when node is added to replace some dead node"""
        node_names = [node.name for node in self.nodes]
        node_index = 0
        while True:
            node_name = '%s-%s' % (self.node_prefix, node_index)
            if node_name not in node_names:
                return node_name, node_index
            node_index += 1

    def _create_nodes(self, count, dc_idx=0, enable_auto_bootstrap=False):  # pylint: disable=unused-argument
        """
        Create nodes from docker containers
        :param count: count of nodes to create
        :param dc_idx: datacenter index
        :return: list of DockerNode objects
        """
        new_nodes = []
        for _ in range(count):
            node_name, node_index = self._get_node_name_and_index()
            is_seed = (node_index == 0)
            seed_ip = self.nodes[0].public_ip_address if not is_seed else None
            self._create_container(node_name, is_seed, seed_ip)
            new_node = self._create_node(node_name)
            new_node.enable_auto_bootstrap = enable_auto_bootstrap
            self.nodes.append(new_node)
            new_nodes.append(new_node)
        return new_nodes

    def _get_nodes(self):
        """
        Find the existing containers by node name prefix
        and create nodes from it.
        :return: list of DockerNode objects
        """
        c_ids = self._get_containers_by_prefix()
        for c_id in c_ids:
            node_name = self._get_connainer_name_by_id(c_id)
            LOGGER.debug('Node name: %s', node_name)
            new_node = self._create_node(node_name)
            if not new_node.is_running():
                new_node.start()
                new_node.wait_for_status_running()
            self.nodes.append(new_node)
        return self.nodes

    def add_nodes(self, count, ec2_user_data='', dc_idx=0, enable_auto_bootstrap=False):
        if cluster.Setup.REUSE_CLUSTER:
            return self._get_nodes()
        else:
            return self._create_nodes(count, dc_idx, enable_auto_bootstrap)

    def destroy(self):
        LOGGER.info('Destroy nodes')
        for node in self.nodes:
            node.destroy(force=True)


class ScyllaDockerCluster(cluster.BaseScyllaCluster, DockerCluster):  # pylint: disable=abstract-method

    def __init__(self, **kwargs):
        user_prefix = kwargs.get('user_prefix')
        cluster_prefix = cluster.prepend_user_prefix(user_prefix, 'db-cluster')
        node_prefix = cluster.prepend_user_prefix(user_prefix, 'db-node')

        self.aws_extra_network_interface = False  # TODO: move to Base
        super(ScyllaDockerCluster, self).__init__(node_prefix=node_prefix,
                                                  cluster_prefix=cluster_prefix,
                                                  **kwargs)

    def node_setup(self, node, verbose=False, timeout=3600):
        endpoint_snitch = self.params.get('endpoint_snitch')
        seed_address = ','.join(self.seed_nodes_ips)

        node.wait_ssh_up(verbose=verbose)
        if cluster.Setup.BACKTRACE_DECODING:
            node.install_scylla_debuginfo()

        self.node_config_setup(node, seed_address, endpoint_snitch)

        node.stop_scylla_server(verify_down=False)
        # clear data folder to drop wrong cluster name data
        node.remoter.run('sudo rm -Rf /var/lib/scylla/data/*')
        node.start_scylla_server(verify_up=False)

        node.wait_db_up(verbose=verbose, timeout=timeout)
        node.check_nodes_status()
        self.clean_replacement_node_ip(node)

    @cluster.wait_for_init_wrap
    def wait_for_init(self, node_list=None, verbose=False, timeout=None):   # pylint: disable=unused-argument,arguments-differ
        node_list = node_list if node_list else self.nodes
        for node in node_list:
            node.wait_for_status_running()
<<<<<<< HEAD
        return self.check_nodes_up_and_normal(nodes=node_list)
=======
        self.wait_for_nodes_up_and_normal(node_list)

    def get_scylla_args(self):
        # pylint: disable=no-member
        append_scylla_args = self.params.get('append_scylla_args_oracle') if self.name.find('oracle') > 0 else \
            self.params.get('append_scylla_args')
        return re.sub(r'--blocked-reactor-notify-ms\s.*\s', '', append_scylla_args)
>>>>>>> 7f0618aa


class LoaderSetDocker(cluster.BaseLoaderSet, DockerCluster):

    def __init__(self, **kwargs):
        user_prefix = kwargs.get('user_prefix')
        node_prefix = cluster.prepend_user_prefix(user_prefix, 'loader-node')
        cluster_prefix = cluster.prepend_user_prefix(user_prefix, 'loader-set')

        cluster.BaseLoaderSet.__init__(self,
                                       params=kwargs.get("params"))
        DockerCluster.__init__(self,
                               node_prefix=node_prefix,
                               cluster_prefix=cluster_prefix, **kwargs)

    def node_setup(self, node, verbose=False, db_node_address=None, **kwargs):
        self.install_gemini(node=node)
        if self.params.get('client_encrypt'):
            node.config_client_encrypt()


def send_receive_files(self, src, dst, delete_dst=False, preserve_perm=True, preserve_symlinks=False):  # pylint: disable=too-many-arguments,unused-argument
    if src != dst:
        self.remoter.run(f'cp {src} {dst}')


class DummyMonitoringNode(cluster.BaseNode):  # pylint: disable=abstract-method,too-many-instance-attributes
    def __init__(self, name, node_prefix=None, parent_cluster=None, base_logdir=None):  # pylint: disable=too-many-arguments,super-init-not-called
        self.name = name
        self.node_prefix = node_prefix
        self.remoter = LOCALRUNNER
        self.remoter.receive_files = types.MethodType(send_receive_files, self)
        self.remoter.send_files = types.MethodType(send_receive_files, self)
        self.parent_cluster = parent_cluster
        self.is_seed = False
        self._distro = None

        self.logdir = os.path.join(base_logdir, self.name)
        makedirs(self.logdir)
        self.log = SDCMAdapter(LOGGER, extra={'prefix': str(self)})

    def wait_ssh_up(self, verbose=True, timeout=500):
        pass

    def update_repo_cache(self):
        pass

    def stop_task_threads(self, timeout=None):
        pass

    def _refresh_instance_state(self):
        return ["127.0.0.1"], ["127.0.0.1"]


class MonitorSetDocker(cluster.BaseMonitorSet, DockerCluster):  # pylint: disable=abstract-method
    def __init__(self, **kwargs):
        user_prefix = kwargs.get('user_prefix')
        node_prefix = cluster.prepend_user_prefix(user_prefix, 'monitor-node')
        cluster_prefix = cluster.prepend_user_prefix(user_prefix, 'monitor-set')

        cluster.BaseMonitorSet.__init__(self,
                                        targets=kwargs.get('targets'),
                                        params=kwargs.get('params'))
        DockerCluster.__init__(self,
                               node_prefix=node_prefix,
                               cluster_prefix=cluster_prefix,
                               **kwargs)

    def add_nodes(self, count, ec2_user_data='', dc_idx=0, enable_auto_bootstrap=False):
        return self._create_nodes(count, dc_idx, enable_auto_bootstrap)

    def _create_nodes(self, count, dc_idx=0, enable_auto_bootstrap=False):  # pylint: disable=unused-argument
        """
        Create nodes from docker containers
        :param count: count of nodes to create
        :param dc_idx: datacenter index
        :return: list of DockerNode objects
        """
        new_nodes = []
        for _ in range(count):
            node_name, _ = self._get_node_name_and_index()
            new_node = self._create_node(node_name)
            self.nodes.append(new_node)
            new_nodes.append(new_node)
        return new_nodes

    @staticmethod
    def install_scylla_monitoring_prereqs(node):  # pylint: disable=invalid-name
        # since running local, don't install anything, just the monitor
        pass

    @property
    def monitor_install_path_base(self):
        if not self._monitor_install_path_base:
            self._monitor_install_path_base = self.nodes[0].logdir
        return self._monitor_install_path_base

    def _create_node(self, node_name):
        return DummyMonitoringNode(name=node_name,
                                   parent_cluster=self,
                                   base_logdir=self.logdir,
                                   node_prefix=self.node_prefix)

    def get_backtraces(self):
        pass<|MERGE_RESOLUTION|>--- conflicted
+++ resolved
@@ -276,17 +276,13 @@
         node_list = node_list if node_list else self.nodes
         for node in node_list:
             node.wait_for_status_running()
-<<<<<<< HEAD
-        return self.check_nodes_up_and_normal(nodes=node_list)
-=======
-        self.wait_for_nodes_up_and_normal(node_list)
+        self.wait_for_nodes_up_and_normal(nodes=node_list)
 
     def get_scylla_args(self):
         # pylint: disable=no-member
         append_scylla_args = self.params.get('append_scylla_args_oracle') if self.name.find('oracle') > 0 else \
             self.params.get('append_scylla_args')
         return re.sub(r'--blocked-reactor-notify-ms\s.*\s', '', append_scylla_args)
->>>>>>> 7f0618aa
 
 
 class LoaderSetDocker(cluster.BaseLoaderSet, DockerCluster):
