import datetime
import logging


from sdcm.es import ES  # pylint: disable=import-error
from sdcm.utils.ci_tools import get_job_name, get_job_url

LOGGER = logging.getLogger(__name__)


class ElasticRunReporter:

    INDEX_NAME = "sct_test_runs"

    def __init__(self) -> None:
        self._es = ES()

    @staticmethod
    def get_build_number(build_job_url: str) -> int | None:
        build_number = build_job_url.rstrip("/").split("/")[-1] if build_job_url else -1
        if build_number:
            try:
                return int(build_number)
            except ValueError:
                LOGGER.error("Error parsing build number from %s: got %s as build_number", build_job_url, build_number)
        return None

    def report_run(self, run_id: str, status: str, index=None) -> bool:
        job_name = get_job_name()
        if job_name == "local_run":
            LOGGER.warning("Will not report a local run to elastic, aborting.")
            return False
        build_url = get_job_url()
        if not build_url:
            LOGGER.warning("Build URL is missing, unable to report the run.")
            return False
        build_number = self.get_build_number(build_url)

        index = self.INDEX_NAME if not index else index
        if not self._check_index(index):
            self._es.indices.create(index=self.INDEX_NAME)
        document = {
            "timestamp": datetime.datetime.utcnow(),
            "run_id": run_id,
            "status": status,
            "build_id": job_name,
            "build_url": build_url,
            "argus_url": f"https://argus.scylladb.com/tests/scylla-cluster-tests/{run_id}",
            "build_number": build_number,
        }

<<<<<<< HEAD
        # pylint: disable=unexpected-keyword-arg,no-value-for-parameter
        self._es.create(index=index, document=document, id=run_id, doc_type="sct_test_run_short_v1")
=======
        self._es.create(index=index, document=document, id=run_id,  # pylint: disable=unexpected-keyword-arg,no-value-for-parameter
                        doc_type="sct_test_run_short_v1")
>>>>>>> 17c64016
        return True

    def _check_index(self, index_name: str):
        return self._es.indices.exists(index=index_name)<|MERGE_RESOLUTION|>--- conflicted
+++ resolved
@@ -49,13 +49,8 @@
             "build_number": build_number,
         }
 
-<<<<<<< HEAD
         # pylint: disable=unexpected-keyword-arg,no-value-for-parameter
         self._es.create(index=index, document=document, id=run_id, doc_type="sct_test_run_short_v1")
-=======
-        self._es.create(index=index, document=document, id=run_id,  # pylint: disable=unexpected-keyword-arg,no-value-for-parameter
-                        doc_type="sct_test_run_short_v1")
->>>>>>> 17c64016
         return True
 
     def _check_index(self, index_name: str):
