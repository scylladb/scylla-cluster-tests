__author__ = 'Roy Dahan'

# !/usr/bin/env python

# This program is free software; you can redistribute it and/or modify
# it under the terms of the GNU Affero General Public License as published by
# the Free Software Foundation; either version 3 of the License, or
# (at your option) any later version.
#
# This program is distributed in the hope that it will be useful,
# but WITHOUT ANY WARRANTY; without even the implied warranty of
# MERCHANTABILITY or FITNESS FOR A PARTICULAR PURPOSE.
#
# See LICENSE for more details.
#
# Copyright (c) 2016 ScyllaDB

import contextlib
import logging
import random
import time
import re

from collections import OrderedDict
from uuid import UUID

from cassandra import InvalidRequest
from cassandra.util import sortedset, SortedSet
from cassandra import ConsistencyLevel
from cassandra.protocol import ProtocolException

from sdcm.tester import ClusterTester
from sdcm.utils.database_query_utils import fetch_all_rows
from sdcm.utils.decorators import retrying
from sdcm.utils.cdc.options import CDC_LOGTABLE_SUFFIX
from sdcm.utils.version_utils import ComparableScyllaVersion
from sdcm.utils.features import is_tablets_feature_enabled
from sdcm.utils.issues import SkipPerIssues


LOGGER = logging.getLogger(__name__)


class FillDatabaseData(ClusterTester):
    """
    Fill scylla with many types of records, tables and data types (taken from dtest) originally by Andrei.

    """
    NON_FROZEN_SUPPORT_OS_MIN_VERSION = '4.1'  # open source version with non-frozen user_types support
    NON_FROZEN_SUPPORT_ENTERPRISE_MIN_VERSION = '2020.1'  # enterprise version with non-frozen user_types support
    NULL_VALUES_SUPPORT_OS_MIN_VERSION = "4.4.rc0"
    NULL_VALUES_SUPPORT_ENTERPRISE_MIN_VERSION = "2021.1.3"
    NEW_SORTING_ORDER_WITH_SECONDARY_INDEXES_OS_MIN_VERSION = "4.4.rc0"
    NEW_SORTING_ORDER_WITH_SECONDARY_INDEXES_ENTERPRISE_MIN_VERSION = "2021.1.dev"

    base_ks = "keyspace_fill_db_data"
    # List of dictionaries for all items tables and their data
    all_verification_items = [
        {
            'name': 'order_by_with_in_test: Check that order-by works with IN',
            'create_tables': ["""
                              CREATE TABLE order_by_with_in_test(
                                  my_id varchar,
                                  col1 int,
                                  value varchar,
                                  PRIMARY KEY (my_id, col1)
                              ) WITH compaction = {'class': 'SizeTieredCompactionStrategy'} """],
            'truncates': ['TRUNCATE order_by_with_in_test'],
            'inserts': ["INSERT INTO order_by_with_in_test(my_id, col1, value) VALUES ( 'key1', 1, 'a')",
                        "INSERT INTO order_by_with_in_test(my_id, col1, value) VALUES ( 'key2', 3, 'c')",
                        "INSERT INTO order_by_with_in_test(my_id, col1, value) VALUES ( 'key3', 2, 'b')",
                        "INSERT INTO order_by_with_in_test(my_id, col1, value) VALUES ( 'key4', 4, 'd')"],
            'queries': [
                "SELECT col1 FROM order_by_with_in_test WHERE my_id in('key1', 'key2', 'key3') ORDER BY col1",
                "SELECT col1, my_id FROM order_by_with_in_test WHERE my_id in('key1', 'key2', 'key3') ORDER BY col1",
                "SELECT my_id, col1 FROM order_by_with_in_test WHERE my_id in('key1', 'key2', 'key3') ORDER BY col1"],
            'results': [[[1], [2], [3]],
                        [[1, 'key1'], [2, 'key3'], [3, 'key2']],
                        [['key1', 1], ['key3', 2], ['key2', 3]]],
            'min_version': '2.0',
            'max_version': '',
            'skip': '',
            'disable_paging': True},
        {
            'name': 'static_cf_test: Test static CF syntax',
            'create_tables': ["""CREATE TABLE static_cf_test (
                                userid uuid PRIMARY KEY,
                                firstname text,
                                lastname text,
                                age int
                            ) WITH compaction = {'class': 'LeveledCompactionStrategy'}"""],
            'truncates': ['TRUNCATE static_cf_test'],
            'inserts': [
                "INSERT INTO static_cf_test (userid, firstname, lastname, age) VALUES "
                "(550e8400-e29b-41d4-a716-446655440000, 'Frodo', 'Baggins', 32)",
                "UPDATE static_cf_test SET firstname = 'Samwise', lastname = 'Gamgee', age = 33 "
                "WHERE userid = f47ac10b-58cc-4372-a567-0e02b2c3d479"],
            'queries': [
                "SELECT firstname, lastname FROM static_cf_test WHERE userid = 550e8400-e29b-41d4-a716-446655440000",
                "SELECT * FROM static_cf_test WHERE userid = 550e8400-e29b-41d4-a716-446655440000",
                "SELECT * FROM static_cf_test"],
            'results': [[['Frodo', 'Baggins']],
                        [[UUID('550e8400-e29b-41d4-a716-446655440000'), 32, 'Frodo', 'Baggins']],
                        [[UUID('f47ac10b-58cc-4372-a567-0e02b2c3d479'), 33, 'Samwise', 'Gamgee'],
                         [UUID('550e8400-e29b-41d4-a716-446655440000'), 32, 'Frodo', 'Baggins']]],
            'min_version': '1.0',
            'max_version': '',
            'skip': ''},
        {
            'name': 'static_cf_test_batch: Test static CF syntax with batch',
            'create_tables': ["""CREATE TABLE static_cf_test_batch (
                            userid uuid PRIMARY KEY,
                            firstname text,
                            lastname text,
                            age int
                        ) WITH compaction = {'class': 'TimeWindowCompactionStrategy'}"""],
            'truncates': ['TRUNCATE static_cf_test_batch'],
            'inserts': [
                "INSERT INTO static_cf_test_batch (userid, firstname, lastname, age) VALUES "
                "(550e8400-e29b-41d4-a716-446655440000, 'Frodo', 'Baggins', 32)",
                "UPDATE static_cf_test_batch SET firstname = 'Samwise', lastname = 'Gamgee', age = 33 "
                "WHERE userid = f47ac10b-58cc-4372-a567-0e02b2c3d479",
                """BEGIN BATCH
                        INSERT INTO static_cf_test_batch (userid, age) VALUES (550e8400-e29b-41d4-a716-446655440000, 36)
                        UPDATE static_cf_test_batch SET age = 37 WHERE userid = f47ac10b-58cc-4372-a567-0e02b2c3d479
                        DELETE firstname, lastname FROM static_cf_test_batch WHERE userid = 550e8400-e29b-41d4-a716-446655440000
                        DELETE firstname, lastname FROM static_cf_test_batch WHERE userid = f47ac10b-58cc-4372-a567-0e02b2c3d479
                       APPLY BATCH"""
            ],
            'queries': [
                "SELECT * FROM static_cf_test_batch"],
            'results': [[[UUID('f47ac10b-58cc-4372-a567-0e02b2c3d479'), 37, None, None],
                         [UUID('550e8400-e29b-41d4-a716-446655440000'), 36, None, None]]],
            'min_version': '1.0',
            'max_version': '',
            'skip': ''},
        {
            'name': 'noncomposite_static_cf_test: Test non-composite static CF syntax',
            'create_tables': ["""CREATE TABLE noncomposite_static_cf_test (
                                userid uuid PRIMARY KEY,
                                firstname ascii,
                                lastname ascii,
                                age int
                            ) WITH  compaction = {'class': 'TimeWindowCompactionStrategy'}"""],
            'truncates': ['TRUNCATE noncomposite_static_cf_test'],
            'inserts': [
                "INSERT INTO noncomposite_static_cf_test (userid, firstname, lastname, age) VALUES "
                "(550e8400-e29b-41d4-a716-446655440000, 'Frodo', 'Baggins', 32)",
                "UPDATE noncomposite_static_cf_test SET firstname = 'Samwise', lastname = 'Gamgee', age = 33 "
                "WHERE userid = f47ac10b-58cc-4372-a567-0e02b2c3d479"],
            'queries': [
                "SELECT firstname, lastname FROM noncomposite_static_cf_test WHERE userid = 550e8400-e29b-41d4-a716-446655440000",
                "SELECT * FROM noncomposite_static_cf_test WHERE userid = 550e8400-e29b-41d4-a716-446655440000",
                "SELECT * FROM noncomposite_static_cf_test WHERE userid = f47ac10b-58cc-4372-a567-0e02b2c3d479",
                "SELECT * FROM noncomposite_static_cf_test"],
            'results': [[['Frodo', 'Baggins']],
                        [[UUID('550e8400-e29b-41d4-a716-446655440000'), 32, 'Frodo', 'Baggins']],
                        [[UUID('f47ac10b-58cc-4372-a567-0e02b2c3d479'), 33, 'Samwise', 'Gamgee']],
                        [[UUID('f47ac10b-58cc-4372-a567-0e02b2c3d479'), 33, 'Samwise', 'Gamgee'],
                         [UUID('550e8400-e29b-41d4-a716-446655440000'), 32, 'Frodo', 'Baggins']]],
            'min_version': '1.0',
            'max_version': '',
            'skip': ''},
        {
            'name': 'noncomposite_static_cf_test_batch: Test non-composite static CF syntax with batch',
            'create_tables': ["""CREATE TABLE noncomposite_static_cf_test_batch (
                                userid uuid PRIMARY KEY,
                                firstname ascii,
                                lastname ascii,
                                age int
                            ) WITH compaction = {'class': 'SizeTieredCompactionStrategy'}"""],
            'truncates': ['TRUNCATE noncomposite_static_cf_test_batch'],
            'inserts': [
                "INSERT INTO noncomposite_static_cf_test_batch (userid, firstname, lastname, age) VALUES "
                "(550e8400-e29b-41d4-a716-446655440000, 'Frodo', 'Baggins', 32)",
                "UPDATE noncomposite_static_cf_test_batch SET firstname = 'Samwise', lastname = 'Gamgee', "
                "age = 33 WHERE userid = f47ac10b-58cc-4372-a567-0e02b2c3d479",
                """BEGIN BATCH
                        INSERT INTO noncomposite_static_cf_test_batch (userid, age) VALUES (550e8400-e29b-41d4-a716-446655440000, 36)
                        UPDATE noncomposite_static_cf_test_batch SET age = 37 WHERE userid = f47ac10b-58cc-4372-a567-0e02b2c3d479
                        DELETE firstname, lastname FROM noncomposite_static_cf_test_batch
                        WHERE userid = 550e8400-e29b-41d4-a716-446655440000
                        DELETE firstname, lastname FROM noncomposite_static_cf_test_batch
                        WHERE userid = f47ac10b-58cc-4372-a567-0e02b2c3d479
                        APPLY BATCH"""],
            'queries': [
                "SELECT * FROM noncomposite_static_cf_test_batch"],
            'results': [[[UUID('f47ac10b-58cc-4372-a567-0e02b2c3d479'), 37, None, None],
                         [UUID('550e8400-e29b-41d4-a716-446655440000'), 36, None, None]]],
            'min_version': '1.0',
            'max_version': '',
            'skip': ''},
        {
            'name': 'dynamic_cf_test: Test non-composite dynamic CF syntax',
            'create_tables': ["""CREATE TABLE dynamic_cf_test (
                                userid uuid,
                                url text,
                                time bigint,
                                PRIMARY KEY (userid, url)
                            ) WITH compaction = {'class': 'LeveledCompactionStrategy'}"""],
            'truncates': ['TRUNCATE dynamic_cf_test'],
            'inserts': [
                "INSERT INTO dynamic_cf_test (userid, url, time) VALUES (550e8400-e29b-41d4-a716-446655440000, 'http://foo.bar', 42)",
                "INSERT INTO dynamic_cf_test (userid, url, time) VALUES (550e8400-e29b-41d4-a716-446655440000, 'http://foo-2.bar', 24)",
                "INSERT INTO dynamic_cf_test (userid, url, time) VALUES (550e8400-e29b-41d4-a716-446655440000, 'http://bar.bar', 128)",
                "UPDATE dynamic_cf_test SET time = 24 WHERE userid = f47ac10b-58cc-4372-a567-0e02b2c3d479 and url = 'http://bar.foo'",
                "UPDATE dynamic_cf_test SET time = 12 WHERE userid IN (f47ac10b-58cc-4372-a567-0e02b2c3d479, "
                "550e8400-e29b-41d4-a716-446655440000) and url = 'http://foo-3'"],
            'queries': [
                "SELECT url, time FROM dynamic_cf_test WHERE userid = 550e8400-e29b-41d4-a716-446655440000",
                "SELECT * FROM dynamic_cf_test WHERE userid = f47ac10b-58cc-4372-a567-0e02b2c3d479",
                "SELECT time FROM dynamic_cf_test"],
            'results': [
                [['http://bar.bar', 128], ['http://foo-2.bar', 24], ['http://foo-3', 12], ['http://foo.bar', 42]],
                [[UUID('f47ac10b-58cc-4372-a567-0e02b2c3d479'), 'http://bar.foo', 24],
                 [UUID('f47ac10b-58cc-4372-a567-0e02b2c3d479'), 'http://foo-3', 12]],
                [[24], [12], [128], [24], [12], [42]]],
            'invalid_queries': [
                # Error from server: code=2200 [Invalid query] message="Missing PRIMARY KEY part url"
                "INSERT INTO dynamic_cf_test (userid, url, time) VALUES (810e8500-e29b-41d4-a716-446655440000, '', 42)"],
            'min_version': '1.0',
            'max_version': '',
            'skip': ''},
        {
            'name': 'dense_cf_test: Test composite "dense" CF syntax',
            'create_tables': ["""CREATE TABLE dense_cf_test (
                                      userid uuid,
                                      ip text,
                                      port int,
                                      time bigint,
                                      PRIMARY KEY (userid, ip, port)
                                      ) WITH compaction = {'class': 'TimeWindowCompactionStrategy'}"""],
            'truncates': ['TRUNCATE dense_cf_test'],
            'inserts': [
                "INSERT INTO dense_cf_test (userid, ip, port, time) VALUES (550e8400-e29b-41d4-a716-446655440000, '192.168.0.1', 80, 42)",
                "INSERT INTO dense_cf_test (userid, ip, port, time) VALUES (550e8400-e29b-41d4-a716-446655440000, '192.168.0.2', 80, 24)",
                "INSERT INTO dense_cf_test (userid, ip, port, time) VALUES (550e8400-e29b-41d4-a716-446655440000, '192.168.0.2', 90, 42)",
                "UPDATE dense_cf_test SET time = 24 WHERE userid = f47ac10b-58cc-4372-a567-0e02b2c3d479 "
                "AND ip = '192.168.0.2' AND port = 80",
                # Without COMPACT STORAGE insert without define all PRIMARY KEYs is not allowed
                "INSERT INTO dense_cf_test (userid, ip, port, time) VALUES (f47ac10b-58cc-4372-a567-0e02b2c3d479, '192.168.0.3', 90, 42)",
                "UPDATE dense_cf_test SET time = 42 WHERE userid = f47ac10b-58cc-4372-a567-0e02b2c3d479 AND ip = '192.168.0.4' "
                "AND port = 90"],
            'queries': [
                "SELECT ip, port, time FROM dense_cf_test WHERE userid = 550e8400-e29b-41d4-a716-446655440000",
                "SELECT ip, port, time FROM dense_cf_test WHERE userid = 550e8400-e29b-41d4-a716-446655440000 and ip >= '192.168.0.2'",
                "SELECT ip, port, time FROM dense_cf_test WHERE userid = 550e8400-e29b-41d4-a716-446655440000 and ip = '192.168.0.2'",
                "SELECT ip, port, time FROM dense_cf_test WHERE userid = 550e8400-e29b-41d4-a716-446655440000 and ip > '192.168.0.2'",
                "SELECT ip, port, time FROM dense_cf_test WHERE userid = f47ac10b-58cc-4372-a567-0e02b2c3d479 AND ip = '192.168.0.3'",
                "SELECT ip, port, time FROM dense_cf_test WHERE userid = f47ac10b-58cc-4372-a567-0e02b2c3d479 AND ip = '192.168.0.4'",
                "DELETE time FROM dense_cf_test WHERE userid = 550e8400-e29b-41d4-a716-446655440000 AND ip = '192.168.0.2' AND port = 80",
                "SELECT * FROM dense_cf_test WHERE userid = 550e8400-e29b-41d4-a716-446655440000",
                "DELETE FROM dense_cf_test WHERE userid = 550e8400-e29b-41d4-a716-446655440000",
                "SELECT * FROM dense_cf_test WHERE userid = 550e8400-e29b-41d4-a716-446655440000",
                "DELETE FROM dense_cf_test WHERE userid = f47ac10b-58cc-4372-a567-0e02b2c3d479 AND ip = '192.168.0.3'",
                "SELECT * FROM dense_cf_test WHERE userid = f47ac10b-58cc-4372-a567-0e02b2c3d479 AND ip = '192.168.0.3'"
            ],
            'results': [[['192.168.0.1', 80, 42], ['192.168.0.2', 80, 24], ['192.168.0.2', 90, 42]],
                        [['192.168.0.2', 80, 24], ['192.168.0.2', 90, 42]],
                        [['192.168.0.2', 80, 24], ['192.168.0.2', 90, 42]],
                        [],
                        # Without COMPACT STORAGE insert without define all PRIMARY KEYs is not allowed
                        [['192.168.0.3', 90, 42]],
                        [['192.168.0.4', 90, 42]],
                        [],
                        [[UUID('550e8400-e29b-41d4-a716-446655440000'), '192.168.0.1', 80, 42],
                         [UUID('550e8400-e29b-41d4-a716-446655440000'), '192.168.0.2', 80, None],
                         [UUID('550e8400-e29b-41d4-a716-446655440000'), '192.168.0.2', 90, 42]],
                        [],
                        [],
                        [],
                        [],
                        ],
            'min_version': '',
            'max_version': '',
            'skip': ''},
        {
            'name': 'sparse_cf_test: Test composite "sparse" CF syntax',
            'create_tables': ["""CREATE TABLE sparse_cf_test (
                                userid uuid,
                                posted_month int,
                                posted_day int,
                                body ascii,
                                posted_by ascii,
                                PRIMARY KEY (userid, posted_month, posted_day)
                            ) WITH compaction = {'class': 'TimeWindowCompactionStrategy'}"""],
            'truncates': ['TRUNCATE sparse_cf_test'],
            'inserts': [
                "INSERT INTO sparse_cf_test (userid, posted_month, posted_day, body, posted_by) VALUES "
                "(550e8400-e29b-41d4-a716-446655440000, 1, 12, 'Something else', 'Frodo Baggins')",
                "INSERT INTO sparse_cf_test (userid, posted_month, posted_day, body, posted_by) VALUES "
                "(550e8400-e29b-41d4-a716-446655440000, 1, 24, 'Something something', 'Frodo Baggins')",
                "UPDATE sparse_cf_test SET body = 'Yo Froddo', posted_by = 'Samwise Gamgee' WHERE "
                "userid = f47ac10b-58cc-4372-a567-0e02b2c3d479 AND posted_month = 1 AND posted_day = 3",
                "UPDATE sparse_cf_test SET body = 'Yet one more message' WHERE userid = 550e8400-e29b-41d4-a716-446655440000 "
                "AND posted_month = 1 and posted_day = 30"],
            'queries': [
                "SELECT body, posted_by FROM sparse_cf_test WHERE userid = 550e8400-e29b-41d4-a716-446655440000 AND "
                "posted_month = 1 AND posted_day = 24",
                "SELECT posted_day, body, posted_by FROM sparse_cf_test WHERE userid = 550e8400-e29b-41d4-a716-446655440000 "
                "AND posted_month = 1 AND posted_day > 12",
                "SELECT posted_day, body, posted_by FROM sparse_cf_test WHERE userid = 550e8400-e29b-41d4-a716-446655440000 "
                "AND posted_month = 1"],
            'results': [
                [['Something something', 'Frodo Baggins']],
                [[24, 'Something something', 'Frodo Baggins'],
                 [30, 'Yet one more message', None]],
                [[12, 'Something else', 'Frodo Baggins'],
                 [24, 'Something something', 'Frodo Baggins'],
                 [30, 'Yet one more message', None]]
            ],
            'min_version': '',
            'max_version': '',
            'skip': ''},
        {
            'name': 'limit_ranges_test: Validate LIMIT option for "range queries" in SELECT statements',
            'create_tables': ["""CREATE TABLE limit_ranges_test (
                                userid int,
                                url text,
                                time bigint,
                                PRIMARY KEY (userid, url)
                            ) """],
            'truncates': ['TRUNCATE limit_ranges_test'],
            'inserts': [
                "INSERT INTO limit_ranges_test (userid, url, time) VALUES ({}, 'http://foo.{}', 42)".format(_id, tld)
                for _id in range(4) for tld in ['com', 'org', 'net']],
            'queries': [
                "SELECT * FROM limit_ranges_test WHERE token(userid) >= token(2) LIMIT 1",
                "SELECT * FROM limit_ranges_test WHERE token(userid) > token(2) LIMIT 1"],  # issue ##2574
            'results': [
                [[2, 'http://foo.com', 42]],
                [[3, 'http://foo.com', 42]]],
            'min_version': '3.0',
            'max_version': '',
            'skip': ''},
        {
            'name': 'limit_multiget_test: issue ##2574 Validate LIMIT option for "multiget" in SELECT statements',
            'create_tables': ["""CREATE TABLE limit_multiget_test (
                                userid int,
                                url text,
                                time bigint,
                                PRIMARY KEY (userid, url)
                            ) """],
            'truncates': ['TRUNCATE limit_multiget_test'],
            'inserts': [
                "INSERT INTO limit_multiget_test (userid, url, time) VALUES ({}, 'http://foo.{}', 42)".format(_id,
                                                                                                              tld)
                for _id in range(100) for tld in ['com', 'org', 'net']],
            'queries': [
                "SELECT * FROM limit_multiget_test WHERE userid IN (48, 2) LIMIT 1"],
            'results': [
                [[2, 'http://foo.com', 42]]
            ],
            'min_version': '3.0',
            'max_version': '',
            'skip': ''},
        {
            'name': 'simple_tuple_query_test: CASSANDRA-8613',
            'create_tables': [
                "create table simple_tuple_query_test (a int, b int, c int, d int , e int, PRIMARY KEY (a, b, c, d, e))"],
            'truncates': ['TRUNCATE simple_tuple_query_test'],
            'inserts': [
                "INSERT INTO simple_tuple_query_test (a, b, c, d, e) VALUES (0, 2, 0, 0, 0)",
                "INSERT INTO simple_tuple_query_test (a, b, c, d, e) VALUES (0, 1, 0, 0, 0)",
                "INSERT INTO simple_tuple_query_test (a, b, c, d, e) VALUES (0, 0, 0, 0, 0)",
                "INSERT INTO simple_tuple_query_test (a, b, c, d, e) VALUES (0, 0, 1, 1, 1)",
                "INSERT INTO simple_tuple_query_test (a, b, c, d, e) VALUES (0, 0, 2, 2, 2)",
                "INSERT INTO simple_tuple_query_test (a, b, c, d, e) VALUES (0, 0, 3, 3, 3)",
                "INSERT INTO simple_tuple_query_test (a, b, c, d, e) VALUES (0, 0, 1, 1, 1)"
            ],
            'queries': [
                "SELECT * FROM simple_tuple_query_test WHERE b=0 AND (c, d, e) > (1, 1, 1) ALLOW FILTERING"],
            'results': [
                [[0, 0, 2, 2, 2], [0, 0, 3, 3, 3]]
            ],
            'min_version': '',
            'max_version': '',
            'skip': '#64 Clustering columns may not be skipped in multi-column relations. They should appear in the '
            'PRIMARY KEY order. Got (c, d, e) > (1, 1, 1)'},
        {
            'name': 'limit_sparse_test: Validate LIMIT option for sparse table in SELECT statements',
            'create_tables': [
                """CREATE TABLE limit_sparse_test (
                userid int,
                url text,
                day int,
                month text,
                year int,
                PRIMARY KEY (userid, url)
            )"""],
            'truncates': ['TRUNCATE limit_sparse_test'],
            'inserts': [
                "INSERT INTO limit_sparse_test (userid, url, day, month, year) VALUES ({}, 'http://foo.{}', 1, 'jan', 2012)".format(
                    _id, tld) for _id in range(100) for tld in ['com', 'org', 'net']],
            'queries': [
                "SELECT * FROM limit_sparse_test LIMIT 4"],
            'results': [
                [[23, 'http://foo.com', 1, 'jan', 2012], [23, 'http://foo.net', 1, 'jan', 2012],
                 [23, 'http://foo.org', 1, 'jan', 2012], [53, 'http://foo.com', 1, 'jan', 2012]]
            ],
            'min_version': '',
            'max_version': '',
            'skip': ''},
        # {
        #     'name': 'counters_test: Validate counter support',
        #     'create_tables': [
        #         """CREATE TABLE counters_test (
        #         userid int,
        #         url text,
        #         total counter,
        #         PRIMARY KEY (userid, url)
        #     ) """],
        #     'truncates': ['TRUNCATE counters_test'],
        #     'inserts': [
        #         "UPDATE counters_test SET total = total + 1 WHERE userid = 1 AND url = 'http://foo.com'",
        #     ],
        #     'queries': [
        #         "SELECT total FROM counters_test WHERE userid = 1 AND url = 'http://foo.com'",
        #         "UPDATE counters_test SET total = total - 4 WHERE userid = 1 AND url = 'http://foo.com'",
        #         "SELECT total FROM counters_test WHERE userid = 1 AND url = 'http://foo.com'",
        #         "UPDATE counters_test SET total = total+1 WHERE userid = 1 AND url = 'http://foo.com'",
        #         "SELECT total FROM counters_test WHERE userid = 1 AND url = 'http://foo.com'",
        #         "UPDATE counters_test SET total = total -2 WHERE userid = 1 AND url = 'http://foo.com'",
        #         "SELECT total FROM counters_test WHERE userid = 1 AND url = 'http://foo.com'"],
        #     'results': [
        #         [[1]],
        #         [],
        #         [[-3]],
        #         [],
        #         [[-2]],
        #         [],
        #         [[-4]]
        #     ],
        #     'min_version': '1.7',
        #     'max_version': '',
        #     'skip_condition': 'self.is_counter_supported',
        #     'skip': ''},
        {
            'name': 'indexed_with_eq_test: Check that you can query for an indexed column even with a key EQ clause',
            'create_tables': ["""
                                CREATE TABLE indexed_with_eq_test (
                                  userid uuid PRIMARY KEY,
                                  firstname text,
                                  lastname text,
                                  age int)""",
                              'CREATE INDEX byAge ON indexed_with_eq_test(age);'],
            'truncates': ['TRUNCATE indexed_with_eq_test'],
            'inserts': [
                "INSERT INTO indexed_with_eq_test (userid, firstname, lastname, age) VALUES "
                "(550e8400-e29b-41d4-a716-446655440000, 'Frodo', 'Baggins', 32)",
                "UPDATE indexed_with_eq_test SET firstname = 'Samwise', lastname = 'Gamgee', age = 33 WHERE "
                "userid = f47ac10b-58cc-4372-a567-0e02b2c3d479",
            ],
            'queries': [
                "SELECT firstname FROM indexed_with_eq_test WHERE userid = 550e8400-e29b-41d4-a716-446655440000 AND age = 33",
                "SELECT firstname FROM indexed_with_eq_test WHERE userid = f47ac10b-58cc-4372-a567-0e02b2c3d479 AND age = 33"],
            'results': [
                [],
                [['Samwise']]
            ],
            'min_version': '3.0',
            'max_version': '',
            'skip': ''},
        {
            'name': 'mv_with_eq_test: Check that you can query from materialized view',
            'create_tables': ["""
                                CREATE TABLE mv_with_eq_test (
                                  userid uuid PRIMARY KEY,
                                  firstname text,
                                  lastname text,
                                  age int)""",
                              'CREATE MATERIALIZED VIEW mv_byAge as SELECT * from mv_with_eq_test WHERE '
                              'userid IS NOT NULL and age IS NOT NULL PRIMARY KEY (age, userid);'],
            'truncates': ['TRUNCATE mv_with_eq_test'],
            'inserts': [
                "INSERT INTO mv_with_eq_test (userid, firstname, lastname, age) VALUES "
                "(550e8400-e29b-41d4-a716-446655440000, 'Frodo', 'Baggins', 32)",
                "UPDATE mv_with_eq_test SET firstname = 'Samwise', lastname = 'Gamgee', age = 33 WHERE "
                "userid = f47ac10b-58cc-4372-a567-0e02b2c3d479",
            ],
            'queries': [
                "SELECT firstname FROM mv_with_eq_test WHERE userid = 550e8400-e29b-41d4-a716-446655440000",
                "SELECT firstname FROM mv_byAge WHERE userid = f47ac10b-58cc-4372-a567-0e02b2c3d479 AND age = 33"],
            'results': [
                [['Frodo']],
                [['Samwise']]
            ],
            'min_version': '3.0',
            'max_version': '',
            'skip': ''},
        {
            'name': 'select_key_in_test: Query for KEY IN (...)',
            'create_tables': ["""CREATE TABLE select_key_in_test (
                                  userid uuid,
                                  firstname text,
                                  lastname text,
                                  age int,
                                  PRIMARY KEY(userid, age))"""],
            'truncates': ['TRUNCATE select_key_in_test'],
            'inserts': [
                "INSERT INTO select_key_in_test (userid, firstname, lastname, age) VALUES "
                "(550e8400-e29b-41d4-a716-446655440000, 'Frodo', 'Baggins', 32)",
                "INSERT INTO select_key_in_test (userid, firstname, lastname, age) VALUES "
                "(f47ac10b-58cc-4372-a567-0e02b2c3d479, 'Samwise', 'Gamgee', 33)",
            ],
            'queries': [
                "SELECT firstname, lastname FROM select_key_in_test WHERE "
                "userid IN (550e8400-e29b-41d4-a716-446655440000, f47ac10b-58cc-4372-a567-0e02b2c3d479) order by age"],
            'results': [
                [['Frodo', 'Baggins'], ['Samwise', 'Gamgee']]
            ],
            'disable_paging': True,
            'min_version': '',
            'max_version': '',
            'skip': ''},
        {
            'name': 'exclusive_slice_test: Test SELECT respects inclusive and exclusive bounds',
            'create_tables': ["""CREATE TABLE exclusive_slice_test (
                                  k int,
                                  c int,
                                  v int,
                                  PRIMARY KEY (k, c)
                                    ) """],
            'truncates': ['TRUNCATE exclusive_slice_test'],
            'inserts': [
                """BEGIN BATCH
                        INSERT INTO exclusive_slice_test (k, c, v) VALUES (0, 0, 0)
                        INSERT INTO exclusive_slice_test (k, c, v) VALUES (0, 1, 1)
                        INSERT INTO exclusive_slice_test (k, c, v) VALUES (0, 2, 2)
                        INSERT INTO exclusive_slice_test (k, c, v) VALUES (0, 3, 3)
                        INSERT INTO exclusive_slice_test (k, c, v) VALUES (0, 4, 4)
                        INSERT INTO exclusive_slice_test (k, c, v) VALUES (0, 5, 5)
                        INSERT INTO exclusive_slice_test (k, c, v) VALUES (0, 6, 6)
                        INSERT INTO exclusive_slice_test (k, c, v) VALUES (0, 7, 7)
                        INSERT INTO exclusive_slice_test (k, c, v) VALUES (0, 8, 8)
                        INSERT INTO exclusive_slice_test (k, c, v) VALUES (0, 9, 9)
                       APPLY BATCH"""
            ],
            'queries': [
                "SELECT v FROM exclusive_slice_test WHERE k = 0",
                "SELECT v FROM exclusive_slice_test WHERE k = 0 AND c >= 2 AND c <= 6",
                "SELECT v FROM exclusive_slice_test WHERE k = 0 AND c > 2 AND c <= 6",
                "SELECT v FROM exclusive_slice_test WHERE k = 0 AND c >= 2 AND c < 6",
                "SELECT v FROM exclusive_slice_test WHERE k = 0 AND c > 2 AND c < 6",
                "SELECT v FROM exclusive_slice_test WHERE k = 0 AND c > 2 AND c <= 6 LIMIT 2",
                "SELECT v FROM exclusive_slice_test WHERE k = 0 AND c >= 2 AND c < 6 ORDER BY c DESC LIMIT 2"
            ],
            'results': [
                [[x] for x in range(10)],
                [[x] for x in range(2, 7)],
                [[x] for x in range(3, 7)],
                [[x] for x in range(2, 6)],
                [[x] for x in range(3, 6)],
                [[3], [4]],
                [[5], [4]]
            ],
            'min_version': '',
            'max_version': '',
            'skip': ''},
        {
            'name': 'in_clause_wide_rows_test: Check IN support for "wide rows" in SELECT statement',
            'create_tables': ["""CREATE TABLE in_clause_wide_rows_test1 (
                                                        k int,
                                                        c int,
                                                        v int,
                                                        PRIMARY KEY (k, c))""",
                              """CREATE TABLE in_clause_wide_rows_test2 (
                                        k int,
                                        c1 int,
                                        c2 int,
                                        v int,
                                        PRIMARY KEY (k, c1, c2))"""
                              ],
            'truncates': ['TRUNCATE in_clause_wide_rows_test1', 'TRUNCATE in_clause_wide_rows_test2'],
            'inserts': [
                """BEGIN BATCH
                        INSERT INTO in_clause_wide_rows_test1 (k, c, v) VALUES (0, 0, 0)
                        INSERT INTO in_clause_wide_rows_test1 (k, c, v) VALUES (0, 1, 1)
                        INSERT INTO in_clause_wide_rows_test1 (k, c, v) VALUES (0, 2, 2)
                        INSERT INTO in_clause_wide_rows_test1 (k, c, v) VALUES (0, 3, 3)
                        INSERT INTO in_clause_wide_rows_test1 (k, c, v) VALUES (0, 4, 4)
                        INSERT INTO in_clause_wide_rows_test1 (k, c, v) VALUES (0, 5, 5)
                        INSERT INTO in_clause_wide_rows_test1 (k, c, v) VALUES (0, 6, 6)
                        INSERT INTO in_clause_wide_rows_test1 (k, c, v) VALUES (0, 7, 7)
                        INSERT INTO in_clause_wide_rows_test1 (k, c, v) VALUES (0, 8, 8)
                        INSERT INTO in_clause_wide_rows_test1 (k, c, v) VALUES (0, 9, 9)
                        INSERT INTO in_clause_wide_rows_test2 (k, c1, c2, v) VALUES (0, 0, 0, 0)
                        INSERT INTO in_clause_wide_rows_test2 (k, c1, c2, v) VALUES (0, 0, 1, 1)
                        INSERT INTO in_clause_wide_rows_test2 (k, c1, c2, v) VALUES (0, 0, 2, 2)
                        INSERT INTO in_clause_wide_rows_test2 (k, c1, c2, v) VALUES (0, 0, 3, 3)
                        INSERT INTO in_clause_wide_rows_test2 (k, c1, c2, v) VALUES (0, 0, 4, 4)
                        INSERT INTO in_clause_wide_rows_test2 (k, c1, c2, v) VALUES (0, 0, 5, 5)
                        INSERT INTO in_clause_wide_rows_test2 (k, c1, c2, v) VALUES (0, 0, 6, 6)
                        INSERT INTO in_clause_wide_rows_test2 (k, c1, c2, v) VALUES (0, 0, 7, 7)
                        INSERT INTO in_clause_wide_rows_test2 (k, c1, c2, v) VALUES (0, 0, 8, 8)
                        INSERT INTO in_clause_wide_rows_test2 (k, c1, c2, v) VALUES (0, 0, 9, 9)
                    APPLY BATCH"""
            ],
            'queries': [
                "SELECT v FROM in_clause_wide_rows_test1 WHERE k = 0 AND c IN (5, 2, 8)",
                "SELECT v FROM in_clause_wide_rows_test2 WHERE k = 0 AND c1 IN (5, 2, 8) AND c2 = 3"
                ""
            ],
            'results': [
                [[2], [5], [8]],
                []],
            'min_version': '',
            'max_version': '',
            'skip': ''},
        {
            'name': 'order_by_test: Check ORDER BY support in SELECT statement',
            'create_tables': ["""CREATE TABLE order_by_test1 (
                                k int,
                                c int,
                                v int,
                                PRIMARY KEY (k, c)
                            ) """,
                              """CREATE TABLE order_by_test2 (
                k int,
                c1 int,
                c2 int,
                v int,
                PRIMARY KEY (k, c1, c2)
            );"""
                              ],
            'truncates': ['TRUNCATE order_by_test1', 'TRUNCATE order_by_test2'],
            'inserts': [
                """BEGIN BATCH
                        INSERT INTO order_by_test1 (k, c, v) VALUES (0, 0, 0)
                        INSERT INTO order_by_test1 (k, c, v) VALUES (0, 1, 1)
                        INSERT INTO order_by_test1 (k, c, v) VALUES (0, 2, 2)
                        INSERT INTO order_by_test1 (k, c, v) VALUES (0, 3, 3)
                        INSERT INTO order_by_test1 (k, c, v) VALUES (0, 4, 4)
                        INSERT INTO order_by_test1 (k, c, v) VALUES (0, 5, 5)
                        INSERT INTO order_by_test1 (k, c, v) VALUES (0, 6, 6)
                        INSERT INTO order_by_test1 (k, c, v) VALUES (0, 7, 7)
                        INSERT INTO order_by_test1 (k, c, v) VALUES (0, 8, 8)
                        INSERT INTO order_by_test1 (k, c, v) VALUES (0, 9, 9)
                        INSERT INTO order_by_test2 (k, c1, c2, v) VALUES (0, 0, 0, 0)
                        INSERT INTO order_by_test2 (k, c1, c2, v) VALUES (0, 0, 1, 1)
                        INSERT INTO order_by_test2 (k, c1, c2, v) VALUES (0, 1, 0, 2)
                        INSERT INTO order_by_test2 (k, c1, c2, v) VALUES (0, 1, 1, 3)
                        INSERT INTO order_by_test2 (k, c1, c2, v) VALUES (0, 2, 0, 4)
                        INSERT INTO order_by_test2 (k, c1, c2, v) VALUES (0, 2, 1, 5)
                        INSERT INTO order_by_test2 (k, c1, c2, v) VALUES (0, 3, 0, 6)
                        INSERT INTO order_by_test2 (k, c1, c2, v) VALUES (0, 3, 1, 7)
                    APPLY BATCH"""
            ],
            'queries': [
                "SELECT v FROM order_by_test1 WHERE k = 0 ORDER BY c DESC",
                "SELECT v FROM order_by_test2 WHERE k = 0 ORDER BY c1 DESC",
                "SELECT v FROM order_by_test2 WHERE k = 0 ORDER BY c1"
            ],
            'results': [
                [[x] for x in reversed(range(10))],
                [[x] for x in reversed(range(8))],
                [[x] for x in range(8)]],
            'invalid_queries': [
                "SELECT v FROM order_by_test2 WHERE k = 0 ORDER BY c DESC",
                "SELECT v FROM order_by_test2 WHERE k = 0 ORDER BY c2 DESC",
                "SELECT v FROM order_by_test2 WHERE k = 0 ORDER BY k DESC"],
            'min_version': '',
            'max_version': '',
            'skip': ''},
        {
            'name': 'more_order_by_test: More ORDER BY checks CASSANDRA-4160',
            'create_tables': ["""CREATE COLUMNFAMILY more_order_by_test1 (
                                row text,
                                number int,
                                string text,
                                PRIMARY KEY (row, number)
                            )""",
                              """CREATE COLUMNFAMILY more_order_by_test2 (
                row text,
                number int,
                number2 int,
                string text,
                PRIMARY KEY (row, number, number2)
            ) """],
            'truncates': ['TRUNCATE more_order_by_test1'],
            'inserts': [
                "INSERT INTO more_order_by_test1 (row, number, string) VALUES ('row', 1, 'one');",
                "INSERT INTO more_order_by_test1 (row, number, string) VALUES ('row', 2, 'two');",
                "INSERT INTO more_order_by_test1 (row, number, string) VALUES ('row', 3, 'three');",
                "INSERT INTO more_order_by_test1 (row, number, string) VALUES ('row', 4, 'four');",
                "INSERT INTO more_order_by_test2 (row, number, number2, string) VALUES ('a', 1, 0, 'a')",
                "INSERT INTO more_order_by_test2 (row, number, number2, string) VALUES ('a', 2, 0, 'a')",
                "INSERT INTO more_order_by_test2 (row, number, number2, string) VALUES ('a', 2, 1, 'a')",
                "INSERT INTO more_order_by_test2 (row, number, number2, string) VALUES ('a', 3, 0, 'a')",
                "INSERT INTO more_order_by_test2 (row, number, number2, string) VALUES ('a', 3, 1, 'a')",
                "INSERT INTO more_order_by_test2 (row, number, number2, string) VALUES ('a', 4, 0, 'a')",

            ],
            'queries': [
                "SELECT number FROM more_order_by_test1 WHERE row='row' AND number < 3 ORDER BY number ASC",
                "SELECT number FROM more_order_by_test1 WHERE row='row' AND number >= 3 ORDER BY number ASC",
                "SELECT number FROM more_order_by_test1 WHERE row='row' AND number < 3 ORDER BY number DESC",
                "SELECT number FROM more_order_by_test1 WHERE row='row' AND number >= 3 ORDER BY number DESC",
                "SELECT number FROM more_order_by_test1 WHERE row='row' AND number > 3 ORDER BY number DESC",
                "SELECT number FROM more_order_by_test1 WHERE row='row' AND number <= 3 ORDER BY number DESC",
                "SELECT number, number2 FROM more_order_by_test2 WHERE row='a' AND number < 3 ORDER BY number ASC",
                "SELECT number, number2 FROM more_order_by_test2 WHERE row='a' AND number >= 3 ORDER BY number ASC",
                "SELECT number, number2 FROM more_order_by_test2 WHERE row='a' AND number < 3 ORDER BY number DESC",
                "SELECT number, number2 FROM more_order_by_test2 WHERE row='a' AND number >= 3 ORDER BY number DESC",
                "SELECT number, number2 FROM more_order_by_test2 WHERE row='a' AND number > 3 ORDER BY number DESC",
                "SELECT number, number2 FROM more_order_by_test2 WHERE row='a' AND number <= 3 ORDER BY number DESC"
            ],
            'results': [
                [[1], [2]],
                [[3], [4]],
                [[2], [1]],
                [[4], [3]],
                [[4]],
                [[3], [2], [1]],
                [[1, 0], [2, 0], [2, 1]],
                [[3, 0], [3, 1], [4, 0]],
                [[2, 1], [2, 0], [1, 0]],
                [[4, 0], [3, 1], [3, 0]],
                [[4, 0]],
                [[3, 1], [3, 0], [2, 1], [2, 0], [1, 0]]],
            'min_version': '',
            'max_version': '',
            'skip': ''},
        {
            'name': "order_by_validation_test:  Check we don't allow order by on row key CASSANDRA-4246",
            'create_tables': ["""CREATE TABLE order_by_validation_test (
                                k1 int,
                                k2 int,
                                v int,
                                PRIMARY KEY (k1, k2)
                            )"""],
            'truncates': ['TRUNCATE order_by_validation_test'],
            'inserts': [
                "INSERT INTO order_by_validation_test (k1, k2, v) VALUES (0, 0, 0)",
                "INSERT INTO order_by_validation_test (k1, k2, v) VALUES (1, 1, 1)",
                "INSERT INTO order_by_validation_test (k1, k2, v) VALUES (2, 2, 2)"
            ],
            'queries': [],
            'results': [],
            'invalid_queries': [
                "SELECT * FROM order_by_validation_test ORDER BY k2"],
            'min_version': '',
            'max_version': '',
            'skip': ''},
        {
            'name': 'reversed_comparator_test',
            'create_tables': ["""CREATE TABLE reversed_comparator_test1 (
                                k int,
                                c int,
                                v int,
                                PRIMARY KEY (k, c)
                            ) WITH CLUSTERING ORDER BY (c DESC)""",
                              """CREATE TABLE reversed_comparator_test2 (
                k int,
                c1 int,
                c2 int,
                v text,
                PRIMARY KEY (k, c1, c2)
            ) WITH CLUSTERING ORDER BY (c1 ASC, c2 DESC)"""],
            'truncates': ['TRUNCATE reversed_comparator_test1', 'TRUNCATE reversed_comparator_test2'],
            'inserts': [f"INSERT INTO reversed_comparator_test1 (k, c, v) VALUES (0, {x}, {x})" for x in
                        range(10)] + [
                f"INSERT INTO reversed_comparator_test2 (k, c1, c2, v) VALUES (0, {x}, {y}, '{x}{y}')"
                for x in range(10) for y in range(10)],
            'queries': [
                "SELECT c, v FROM reversed_comparator_test1 WHERE k = 0 ORDER BY c ASC",
                "SELECT c, v FROM reversed_comparator_test1 WHERE k = 0 ORDER BY c DESC",
                "SELECT c1, c2, v FROM reversed_comparator_test2 WHERE k = 0 ORDER BY c1 ASC",
                "SELECT c1, c2, v FROM reversed_comparator_test2 WHERE k = 0 ORDER BY c1 ASC, c2 DESC",
                "SELECT c1, c2, v FROM reversed_comparator_test2 WHERE k = 0 ORDER BY c1 DESC, c2 ASC"
            ],
            'results': [
                [[x, x] for x in range(10)],
                [[x, x] for x in range(9, -1, -1)],
                [[x, y, '{}{}'.format(x, y)] for x in range(10) for y in range(9, -1, -1)],
                [[x, y, '{}{}'.format(x, y)] for x in range(10) for y in range(9, -1, -1)],
                [[x, y, '{}{}'.format(x, y)] for x in range(9, -1, -1) for y in range(10)]],
            'invalid_queries': [
                "SELECT c1, c2, v FROM reversed_comparator_test2 WHERE k = 0 ORDER BY c1 ASC, c2 ASC",
                "SELECT c1, c2, v FROM reversed_comparator_test2 WHERE k = 0 ORDER BY c1 DESC, c2 DESC",
                "SELECT c1, c2, v FROM reversed_comparator_test2 WHERE k = 0 ORDER BY c2 DESC, c1 ASC"],
            'min_version': '',
            'max_version': '',
            'skip': ''},
        {
            'name': 'null_support_test:  Test support for nulls on new versions',
            'create_tables': ["""CREATE TABLE null_support_test (
                                k int,
                                c int,
                                v1 int,
                                v2 set<text>,
                                PRIMARY KEY (k, c))"""],
            'truncates': ['TRUNCATE order_by_validation_test'],
            'inserts': [
                "INSERT INTO null_support_test (k, c, v1, v2) VALUES (0, 0, null, {'1', '2'})",
                "INSERT INTO null_support_test (k, c, v1) VALUES (0, 1, 1)"],
            'queries': ["SELECT * FROM null_support_test",
                        "INSERT INTO null_support_test (k, c, v1) VALUES (0, 1, null)",
                        "INSERT INTO null_support_test (k, c, v2) VALUES(0, 0, null)",
                        "SELECT * FROM null_support_test",
                        "SELECT * FROM null_support_test WHERE k = null"
                        ],
            'results': [
                [[0, 0, None, set(['1', '2'])], [0, 1, 1, None]],
                [],
                [],
                [[0, 0, None, None], [0, 1, None, None]],
                []
            ],
            'invalid_queries': [
                "INSERT INTO null_support_test (k, c, v2) VALUES (0, 2, {1, null})",
                "INSERT INTO null_support_test (k, c, v2) VALUES (0, 0, { 'foo', 'bar', null })"],
            'min_version': '4.4.rc0',
            'max_version': '',
            'skip_condition': 'self.version_null_values_support()',
            'skip': ''},
        {
            'name': 'null_support_test_old_version:  Test support for nulls on old versions',
            # NOTE: Useful for scylla-operator's scylla upgrade tests
            # while https://github.com/scylladb/scylla/issues/8032 is not fixed
            'create_tables': ["""CREATE TABLE null_support_test_old_version (
                                k int,
                                c int,
                                v1 int,
                                v2 set<text>,
                                PRIMARY KEY (k, c));"""],
            'truncates': ['TRUNCATE order_by_validation_test'],
            'inserts': [
                "INSERT INTO null_support_test_old_version (k, c, v1, v2) VALUES (0, 0, null, {'1', '2'})",
                "INSERT INTO null_support_test_old_version (k, c, v1) VALUES (0, 1, 1)",
            ],
            'queries': ["SELECT * FROM null_support_test_old_version",
                        "INSERT INTO null_support_test_old_version (k, c, v1) VALUES (0, 1, null)",
                        "INSERT INTO null_support_test_old_version (k, c, v2) VALUES(0, 0, null)",
                        "SELECT * FROM null_support_test_old_version",
                        ],
            'results': [
                [[0, 0, None, set(['1', '2'])], [0, 1, 1, None]],
                [],
                [],
                [[0, 0, None, None], [0, 1, None, None]],
            ],
            'invalid_queries': [
                "INSERT INTO null_support_test_old_version (k, c, v2) VALUES (0, 2, {1, null})",
                "INSERT INTO null_support_test_old_version (k, c, v2) VALUES (0, 0, { 'foo', 'bar', null })",
            ],
            'min_version': '',
            'max_version': '4.3',
            'skip_condition': 'not self.version_null_values_support()',
            'skip': ''},
        {
            'name': 'nameless_index_test:  Test CREATE INDEX without name and validate the index can be dropped',
            'create_tables': ["""CREATE TABLE nameless_index_test (
                                id text PRIMARY KEY,
                                birth_year int,
                            )""",
                              'CREATE INDEX on nameless_index_test(birth_year)'],
            'truncates': ['TRUNCATE nameless_index_test'],
            'inserts': [
                "INSERT INTO nameless_index_test (id, birth_year) VALUES ('Tom', 42)",
                "INSERT INTO nameless_index_test (id, birth_year) VALUES ('Paul', 24)",
                "INSERT INTO nameless_index_test (id, birth_year) VALUES ('Bob', 42)"],
            'queries': ["SELECT id FROM nameless_index_test WHERE birth_year = 42"],
            # Due the issue https://github.com/scylladb/scylla/issues/7443, the result of the query changed
            # from "[['Bob'], ['Tom']]" to "[['Tom'], ['Bob']]" from versions Scylla 4.4 and above
            'results': [[['Tom'], ['Bob']]],
            'min_version': '4.4.rc0',
            'max_version': '',
            'skip_condition': 'self.version_new_sorting_order_with_secondary_indexes()',
            'skip': ''},
        {
            'name': 'nameless_index_test_old_version:  Test CREATE INDEX without name and validate the index can '
                    'be dropped',
            'create_tables': ["""CREATE TABLE nameless_index_test_old_version (
                                id text PRIMARY KEY,
                                birth_year int,
                            )""",
                              'CREATE INDEX on nameless_index_test_old_version(birth_year)'],
            'truncates': ['TRUNCATE nameless_index_test_old_version'],
            'inserts': [
                "INSERT INTO nameless_index_test_old_version (id, birth_year) VALUES ('Tom', 42)",
                "INSERT INTO nameless_index_test_old_version (id, birth_year) VALUES ('Paul', 24)",
                "INSERT INTO nameless_index_test_old_version (id, birth_year) VALUES ('Bob', 42)"],
            'queries': ["SELECT id FROM nameless_index_test_old_version WHERE birth_year = 42"],
            # Due the issue https://github.com/scylladb/scylla/issues/7443, the result of the query changed
            # from "[['Bob'], ['Tom']]" to "[['Tom'], ['Bob']]" from versions Scylla 4.4 and above
            'results': [[['Bob'], ['Tom']]],
            'min_version': '3.0',
            'max_version': '4.3',
            'skip_condition': 'not self.version_new_sorting_order_with_secondary_indexes()',
            'skip': ''},
        {
            'name': 'deletion_test: Test simple deletion and in particular check for CASSANDRA-4193 bug',
            'create_tables': ["""CREATE TABLE deletion_test1 (
                                username varchar,
                                id int,
                                name varchar,
                                stuff varchar,
                                PRIMARY KEY(username, id)
                            )""",
                              """CREATE TABLE deletion_test2 (
                username varchar,
                id int,
                name varchar,
                stuff varchar,
                PRIMARY KEY(username, id, name)
            ) """],
            'truncates': ['TRUNCATE deletion_test1', 'TRUNCATE deletion_test2'],
            'inserts': [
                "INSERT INTO deletion_test1 (username, id, name, stuff) VALUES ('abc', 2, 'rst', 'some value')",
                "INSERT INTO deletion_test1 (username, id, name, stuff) VALUES ('abc', 4, 'xyz', 'some other value')"],
            'queries': [
                "SELECT * FROM deletion_test1",
                "DELETE FROM deletion_test1 WHERE username='abc' AND id=2",
                "SELECT * FROM deletion_test1",
                "INSERT INTO deletion_test2 (username, id, name, stuff) VALUES ('abc', 2, 'rst', 'some value')",
                "INSERT INTO deletion_test2 (username, id, name, stuff) VALUES ('abc', 4, 'xyz', 'some other value')",
                "SELECT * FROM deletion_test2",
                "DELETE FROM deletion_test2 WHERE username='abc' AND id=2",
                "SELECT * FROM deletion_test1"
            ],
            'results': [
                [list(('abc', 2, 'rst', 'some value')), list(('abc', 4, 'xyz', 'some other value'))],
                [],
                [list(('abc', 4, 'xyz', 'some other value'))],
                [],
                [],
                [list(('abc', 2, 'rst', 'some value')), list(('abc', 4, 'xyz', 'some other value'))],
                [],
                [list(('abc', 4, 'xyz', 'some other value'))]],
            'invalid_queries': [
                "SELECT c1, c2, v FROM test2 WHERE k = 0 ORDER BY c1 ASC, c2 ASC",
                "SELECT c1, c2, v FROM test2 WHERE k = 0 ORDER BY c1 DESC, c2 DESC",
                "SELECT c1, c2, v FROM reversed_comparator_test2 WHERE k = 0 ORDER BY c2 DESC, c1 ASC"],
            'min_version': '',
            'max_version': '',
            'skip': ''},
        {
            'name': 'count_test',
            'create_tables': ["""CREATE TABLE count_test (
                                kind text,
                                time int,
                                value1 int,
                                value2 int,
                                PRIMARY KEY(kind, time)
                            )"""],
            'truncates': ['TRUNCATE count_test'],
            'inserts': [
                "INSERT INTO count_test (kind, time, value1, value2) VALUES ('ev1', 0, 0, 0)",
                "INSERT INTO count_test (kind, time, value1, value2) VALUES ('ev1', 1, 1, 1)",
                "INSERT INTO count_test (kind, time, value1) VALUES ('ev1', 2, 2)",
                "INSERT INTO count_test (kind, time, value1, value2) VALUES ('ev1', 3, 3, 3)",
                "INSERT INTO count_test (kind, time, value1) VALUES ('ev1', 4, 4)",
                "INSERT INTO count_test (kind, time, value1, value2) VALUES ('ev2', 0, 0, 0)"],
            'queries': ["SELECT COUNT(*) FROM count_test WHERE kind = 'ev1'",
                        "SELECT COUNT(1) FROM count_test WHERE kind IN ('ev1', 'ev2') AND time=0"],
            'results': [
                [[5]],
                [[2]]],
            'min_version': '',
            'max_version': '',
            'skip': ''},
        {
            'name': 'batch_test',
            'create_tables': ["""CREATE TABLE batch_test (
                                userid text PRIMARY KEY,
                                name text,
                                password text
                            )"""],
            'truncates': ['TRUNCATE batch_test'],
            'inserts': [
                """BEGIN BATCH
                    INSERT INTO batch_test (userid, password, name) VALUES ('user2', 'ch@ngem3b', 'second user');
                    UPDATE batch_test SET password = 'ps22dhds' WHERE userid = 'user3';
                    INSERT INTO batch_test (userid, password) VALUES ('user4', 'ch@ngem3c');
                    DELETE name FROM batch_test WHERE userid = 'user1';
                APPLY BATCH;"""],
            'queries': [],
            'results': [],
            'min_version': '',
            'max_version': '',
            'skip': ''},
        {
            'name': 'table_options_test',
            'create_tables': ["""CREATE TABLE table_options_test (
                                k int PRIMARY KEY,
                                c int
                            ) WITH comment = 'My comment'
                               AND read_repair_chance = 0.5
                               AND dclocal_read_repair_chance = 0.5
                               AND gc_grace_seconds = 4
                               AND bloom_filter_fp_chance = 0.01
                               AND compaction = { 'class' : 'LeveledCompactionStrategy',
                                                  'sstable_size_in_mb' : 10 }
                               AND compression = { 'sstable_compression' : '' }
                               AND caching = {'keys': 'ALL', 'rows_per_partition': 'ALL'}"""],
            'truncates': ['TRUNCATE table_options_test'],
            'inserts': [],
            'queries': ["""
                            ALTER TABLE table_options_test
                            WITH comment = 'other comment'
                             AND read_repair_chance = 0.3
                             AND dclocal_read_repair_chance = 0.3
                             AND gc_grace_seconds = 100
                             AND bloom_filter_fp_chance = 0.1
                             AND compaction = { 'class' : 'SizeTieredCompactionStrategy',
                                                'min_sstable_size' : 42 }
                             AND compression = { 'sstable_compression' : 'SnappyCompressor' }
                        """],
            'results': [[]],
            'min_version': '',
            'max_version': '',
            'skip': ''},
        {
            'name': 'timestamp_and_ttl_test',
            'create_tables': ["""CREATE TABLE timestamp_and_ttl_test(
                                k int PRIMARY KEY,
                                c text,
                                d text
                            )"""],
            'truncates': ['TRUNCATE timestamp_and_ttl_test'],
            'inserts': ["INSERT INTO timestamp_and_ttl_test (k, c) VALUES (1, 'test')",
                        "INSERT INTO timestamp_and_ttl_test (k, c) VALUES (2, 'test') USING TTL 400",
                        "SELECT k, c, writetime(c), ttl(c) FROM timestamp_and_ttl_test",
                        "SELECT k, c, blobAsBigint(bigintAsBlob(writetime(c))), ttl(c) FROM timestamp_and_ttl_test",
                        "SELECT k, c, writetime(c), blobAsInt(intAsBlob(ttl(c))) FROM timestamp_and_ttl_test"],
            'queries': ["SELECT k, d, writetime(d) FROM timestamp_and_ttl_test WHERE k = 1"],
            'results': [[[1, None, None]]],
            'invalid_queries': ["SELECT k, c, writetime(k) FROM timestamp_and_ttl_test"],
            'min_version': '',
            'max_version': '',
            'skip': ''},
        {
            'name': 'no_range_ghost_test',
            'create_tables': ["CREATE TABLE no_range_ghost_test (k int PRIMARY KEY, v int)",
                              "CREATE KEYSPACE ks_no_range_ghost_test with replication = "
                              "{ 'class' : 'NetworkTopologyStrategy', 'replication_factor' : 1 };",
                              """CREATE COLUMNFAMILY ks_no_range_ghost_test.users (
                                                                              KEY varchar PRIMARY KEY,
                                                                              password varchar,
                                                                              gender varchar,
                                                                              birth_year bigint)"""
                              ],
            'truncates': ['TRUNCATE no_range_ghost_test', 'TRUNCATE ks_no_range_ghost_test.users'],
            'inserts': ["INSERT INTO no_range_ghost_test (k, v) VALUES (%d, 0)" % k for k in range(5)],
            'queries': ["#SORTED SELECT k FROM no_range_ghost_test",
                        "DELETE FROM no_range_ghost_test WHERE k = 2",
                        "#SORTED SELECT k FROM no_range_ghost_test",
                        "USE ks_no_range_ghost_test",
                        "INSERT INTO ks_no_range_ghost_test.users (KEY, password) VALUES ('user1', 'ch@ngem3a')",
                        "UPDATE ks_no_range_ghost_test.users SET gender = 'm', birth_year = 1980 WHERE KEY = 'user1'",
                        "TRUNCATE ks_no_range_ghost_test.users",
                        "SELECT * FROM ks_no_range_ghost_test.users",
                        "SELECT * FROM ks_no_range_ghost_test.users WHERE KEY='user1'"
                        ],
            'results': [[[k] for k in range(5)],
                        [],
                        [[k] for k in range(5) if not k == 2],
                        [],
                        [],
                        [],
                        [],
                        [],
                        []
                        ],
            'min_version': '',
            'max_version': '',
            'skip': ''},
        {
            'name': 'undefined_column_handling_test',
            'create_tables': ["""CREATE TABLE undefined_column_handling_test (
                                k int PRIMARY KEY,
                                v1 int,
                                v2 int,
                            )"""],
            'truncates': ['TRUNCATE undefined_column_handling_test'],
            'inserts': ["INSERT INTO undefined_column_handling_test (k, v1, v2) VALUES (0, 0, 0)",
                        "INSERT INTO undefined_column_handling_test (k, v1) VALUES (1, 1)",
                        "INSERT INTO undefined_column_handling_test (k, v1, v2) VALUES (2, 2, 2)"],
            'queries': ["SELECT v2 FROM undefined_column_handling_test",
                        "SELECT v2 FROM undefined_column_handling_test WHERE k = 1"],
            'results': [[[None], [0], [2]],
                        [[None]]],
            'min_version': '',
            'max_version': '',
            'skip': ''},
        {
            'name': "range_tombstones_test: Test deletion by 'composite prefix' (range tombstones)",
            'create_tables': ["""CREATE TABLE range_tombstones_test (
                            k int,
                            c1 int,
                            c2 int,
                            v1 int,
                            v2 int,
                            PRIMARY KEY (k, c1, c2)
                        )"""],
            'truncates': [],
            'inserts': ["INSERT INTO range_tombstones_test (k, c1, c2, v1, v2) VALUES (%d, %d, %d, %d, %d)" % (
                i, j, k, (i * 4) + (j * 2) + k, (i * 4) + (j * 2) + k) for i in range(5) for j in range(2)
                for k
                in range(2)],
            'queries': ["SELECT v1, v2 FROM range_tombstones_test where k = %d" % 0,
                        "SELECT v1, v2 FROM range_tombstones_test where k = %d" % 1,
                        "SELECT v1, v2 FROM range_tombstones_test where k = %d" % 2,
                        "SELECT v1, v2 FROM range_tombstones_test where k = %d" % 3,
                        "SELECT v1, v2 FROM range_tombstones_test where k = %d" % 4,
                        "DELETE FROM range_tombstones_test WHERE k = %d AND c1 = 0" % 0,
                        "DELETE FROM range_tombstones_test WHERE k = %d AND c1 = 0" % 1,
                        "DELETE FROM range_tombstones_test WHERE k = %d AND c1 = 0" % 2,
                        "DELETE FROM range_tombstones_test WHERE k = %d AND c1 = 0" % 3,
                        "DELETE FROM range_tombstones_test WHERE k = %d AND c1 = 0" % 4,
                        "SELECT v1, v2 FROM range_tombstones_test WHERE k = %d" % 0,
                        "SELECT v1, v2 FROM range_tombstones_test WHERE k = %d" % 1,
                        "SELECT v1, v2 FROM range_tombstones_test WHERE k = %d" % 2,
                        "SELECT v1, v2 FROM range_tombstones_test WHERE k = %d" % 3,
                        "SELECT v1, v2 FROM range_tombstones_test WHERE k = %d" % 4,
                        "#REMOTER_RUN nodetool flush",
                        "SELECT v1, v2 FROM range_tombstones_test WHERE k = %d" % 0,
                        "SELECT v1, v2 FROM range_tombstones_test WHERE k = %d" % 1,
                        "SELECT v1, v2 FROM range_tombstones_test WHERE k = %d" % 2,
                        "SELECT v1, v2 FROM range_tombstones_test WHERE k = %d" % 3,
                        "SELECT v1, v2 FROM range_tombstones_test WHERE k = %d" % 4],
            'results': [[[x, x] for x in range(0 * 4, (0 + 1) * 4)],
                        [[x, x] for x in range(1 * 4, (1 + 1) * 4)],
                        [[x, x] for x in range(2 * 4, (2 + 1) * 4)],
                        [[x, x] for x in range(3 * 4, (3 + 1) * 4)],
                        [[x, x] for x in range(4 * 4, (4 + 1) * 4)],
                        [],
                        [],
                        [],
                        [],
                        [],
                        [[x, x] for x in range(0 * 4 + 2, (0 + 1) * 4)],
                        [[x, x] for x in range(1 * 4 + 2, (1 + 1) * 4)],
                        [[x, x] for x in range(2 * 4 + 2, (2 + 1) * 4)],
                        [[x, x] for x in range(3 * 4 + 2, (3 + 1) * 4)],
                        [[x, x] for x in range(4 * 4 + 2, (4 + 1) * 4)],
                        None,
                        [[x, x] for x in range(0 * 4 + 2, (0 + 1) * 4)],
                        [[x, x] for x in range(1 * 4 + 2, (1 + 1) * 4)],
                        [[x, x] for x in range(2 * 4 + 2, (2 + 1) * 4)],
                        [[x, x] for x in range(3 * 4 + 2, (3 + 1) * 4)],
                        [[x, x] for x in range(4 * 4 + 2, (4 + 1) * 4)]],
            'min_version': '',
            'max_version': '',
            'skip': ''},
        {
            'name': "range_tombstones_compaction_test: Test deletion by 'composite prefix' "
                    "(range tombstones) with compaction",
            'create_tables': ["""CREATE TABLE range_tombstones_compaction_test (
                            k int,
                            c1 int,
                            c2 int,
                            v1 text,
                            PRIMARY KEY (k, c1, c2)
                        )"""],
            'truncates': [],
            'inserts': ["INSERT INTO range_tombstones_compaction_test (k, c1, c2, v1) VALUES (0, %d, %d, '%s')" % (
                c1, c2, '%i%i' % (c1, c2)) for c1 in range(4) for c2 in range(2)],
            'queries': ["#REMOTER_RUN nodetool flush",
                        "DELETE FROM range_tombstones_compaction_test WHERE k = 0 AND c1 = 1",
                        "#REMOTER_RUN nodetool flush",
                        "#REMOTER_RUN nodetool compact",
                        "SELECT v1 FROM range_tombstones_compaction_test WHERE k = 0"],
            'results': [None,
                        [],
                        None,
                        None,
                        [['%i%i' % (c1, c2)] for c1 in range(4) for c2 in range(2) if c1 != 1]],
            'min_version': '',
            'max_version': '',
            'skip': ''},
        {
            'name': 'delete_row_test: Test deletion of rows',
            'create_tables': ["""CREATE TABLE delete_row_test (
                             k int,
                             c1 int,
                             c2 int,
                             v1 int,
                             v2 int,
                             PRIMARY KEY (k, c1, c2)
                        )"""],
            'truncates': ["TRUNCATE delete_row_test"],
            'inserts': [
                "INSERT INTO delete_row_test(k, c1, c2, v1, v2) VALUES (%d, %d, %d, %d, %d)" % (0, 0, 0, 0, 0),
                "INSERT INTO delete_row_test(k, c1, c2, v1, v2) VALUES (%d, %d, %d, %d, %d)" % (0, 0, 1, 1, 1),
                "INSERT INTO delete_row_test(k, c1, c2, v1, v2) VALUES( %d, %d, %d, %d, %d)" % (0, 0, 2, 2, 2),
                "INSERT INTO delete_row_test(k, c1, c2, v1, v2) VALUES( %d, %d, %d, %d, %d)" % (0, 1, 0, 3, 3),
                "DELETE FROM delete_row_test WHERE k = 0 AND c1 = 0 AND c2 = 0"],
            'queries': ["SELECT * FROM delete_row_test"],
            'results': [[[0, 0, 1, 1, 1], [0, 0, 2, 2, 2], [0, 1, 0, 3, 3]]],
            'min_version': '',
            'max_version': '',
            'skip': ''},
        {
            'name': 'range_query_2ndary_test: Test range queries with 2ndary indexes CASSANDRA-4257',
            'create_tables': ["CREATE TABLE range_query_2ndary_test (id int primary key, row int, setid int)",
                              "CREATE INDEX indextest_setid_idx ON range_query_2ndary_test (setid)"],
            'truncates': ["TRUNCATE range_query_2ndary_test"],
            'inserts': [
                "INSERT INTO range_query_2ndary_test (id, row, setid) VALUES (%d, %d, %d);" % (0, 0, 0),
                "INSERT INTO range_query_2ndary_test (id, row, setid) VALUES (%d, %d, %d);" % (0, 0, 0),
                "INSERT INTO range_query_2ndary_test (id, row, setid) VALUES (%d, %d, %d);" % (1, 1, 0),
                "INSERT INTO range_query_2ndary_test (id, row, setid) VALUES (%d, %d, %d);" % (3, 3, 0)],
            'queries': ["SELECT * FROM range_query_2ndary_test WHERE setid = 0 AND row < 1 ALLOW FILTERING;"],
            'results': [[[0, 0, 0]]],
            'invalid_queries': ["SELECT * FROM range_query_2ndary_test WHERE setid = 0 AND row < 1;"],
            'min_version': '3.0',
            'max_version': '',
            'skip': ''},
        {
            'name': 'set test',
            'create_tables': ["""CREATE TABLE set_test (
                            fn text,
                            ln text,
                            tags set<text>,
                            PRIMARY KEY (fn, ln)
                        )"""],
            'truncates': ["TRUNCATE set_test"],
            'inserts': ["UPDATE set_test SET %s WHERE fn='Tom' AND ln='Bombadil'" % "tags = tags + { 'foo' }",
                        "UPDATE set_test SET %s WHERE fn='Tom' AND ln='Bombadil'" % "tags = tags + { 'bar' }",
                        "UPDATE set_test SET %s WHERE fn='Tom' AND ln='Bombadil'" % "tags = tags + { 'foo' }",
                        "UPDATE set_test SET %s WHERE fn='Tom' AND ln='Bombadil'" % "tags = tags + { 'foobar' }",
                        "UPDATE set_test SET %s WHERE fn='Tom' AND ln='Bombadil'" % "tags = tags - { 'bar' }"],
            'queries': ["SELECT tags FROM set_test",
                        "UPDATE set_test SET {} WHERE fn='Bilbo' AND ln='Baggins'".format(
                            "tags = { 'a', 'c', 'b' }"),
                        "SELECT tags FROM set_test WHERE fn='Bilbo' AND ln='Baggins'",
                        "UPDATE set_test SET {} WHERE fn='Bilbo' AND ln='Baggins'".format("tags = { 'm', 'n' }"),
                        "SELECT tags FROM set_test WHERE fn='Bilbo' AND ln='Baggins'",
                        "DELETE tags['m'] FROM set_test WHERE fn='Bilbo' AND ln='Baggins'",
                        "SELECT tags FROM set_test WHERE fn='Bilbo' AND ln='Baggins'",
                        "DELETE tags FROM set_test WHERE fn='Bilbo' AND ln='Baggins'",
                        "SELECT tags FROM set_test WHERE fn='Bilbo' AND ln='Baggins'"],
            'results': [[[set(['foo', 'foobar'])]],
                        [],
                        [[set(['a', 'b', 'c'])]],
                        [],
                        [[set(['m', 'n'])]],
                        [],
                        [[set(['n'])]],
                        [], []],
            'min_version': '',
            'max_version': '',
            'skip': ''},
        {
            'name': 'map test',
            'create_tables': ["""CREATE TABLE map_test (
                        fn text,
                        ln text,
                        m map<text, int>,
                        PRIMARY KEY (fn, ln)
                    )"""],
            'truncates': ["TRUNCATE map_test"],
            'inserts': ["UPDATE map_test SET %s WHERE fn='Tom' AND ln='Bombadil'" % "m['foo'] = 3",
                        "UPDATE map_test SET %s WHERE fn='Tom' AND ln='Bombadil'" % "m['bar'] = 4",
                        "UPDATE map_test SET %s WHERE fn='Tom' AND ln='Bombadil'" % "m['woot'] = 5",
                        "UPDATE map_test SET %s WHERE fn='Tom' AND ln='Bombadil'" % "m['bar'] = 6",
                        "DELETE m['foo'] FROM map_test WHERE fn='Tom' AND ln='Bombadil'"],
            'queries': ["SELECT m FROM map_test",
                        "UPDATE map_test SET %s WHERE fn='Bilbo' AND ln='Baggins'" % "m = { 'a' : 4 , 'c' : 3, 'b' : 2 }",
                        "SELECT m FROM map_test WHERE fn='Bilbo' AND ln='Baggins'",
                        "UPDATE map_test SET %s WHERE fn='Bilbo' AND ln='Baggins'" % "m = { 'm' : 4 , 'n' : 1, 'o' : 2 }",
                        "SELECT m FROM map_test WHERE fn='Bilbo' AND ln='Baggins'",
                        "UPDATE map_test SET %s WHERE fn='Bilbo' AND ln='Baggins'" % "m = {}",
                        "SELECT m FROM map_test WHERE fn='Bilbo' AND ln='Baggins'"
                        ],
            'results': [[[{'woot': 5, 'bar': 6}]],
                        [],
                        [[{'a': 4, 'b': 2, 'c': 3}]],
                        [],
                        [[{'m': 4, 'n': 1, 'o': 2}]],
                        [],
                        []
                        ],
            'min_version': '',
            'max_version': '',
            'skip': ''},
        {
            'name': 'list test',
            'create_tables': ["""CREATE TABLE list_test (
                            fn text,
                            ln text,
                            tags list<text>,
                            PRIMARY KEY (fn, ln)
                        )"""],
            'truncates': ["TRUNCATE list_test"],
            'inserts': ["UPDATE list_test SET %s WHERE fn='Tom' AND ln='Bombadil'" % "tags = tags + [ 'foo' ]",
                        "UPDATE list_test SET %s WHERE fn='Tom' AND ln='Bombadil'" % "tags = tags + [ 'bar' ]",
                        "UPDATE list_test SET %s WHERE fn='Tom' AND ln='Bombadil'" % "tags = tags + [ 'foo' ]",
                        "UPDATE list_test SET %s WHERE fn='Tom' AND ln='Bombadil'" % "tags = tags + [ 'foobar' ]"],
            'queries': ["SELECT tags FROM list_test",
                        "UPDATE list_test SET %s WHERE fn='Bilbo' AND ln='Baggins'" % "tags = [ 'a', 'c', 'b', 'c' ]",
                        "SELECT tags FROM list_test WHERE fn='Bilbo' AND ln='Baggins'",
                        "UPDATE list_test SET %s WHERE fn='Bilbo' AND ln='Baggins'" % "tags = [ 'm', 'n' ] + tags",
                        "SELECT tags FROM list_test WHERE fn='Bilbo' AND ln='Baggins'",
                        "UPDATE list_test SET %s WHERE fn='Bilbo' AND ln='Baggins'" % "tags[2] = 'foo', tags[4] = 'bar'",
                        "SELECT tags FROM list_test WHERE fn='Bilbo' AND ln='Baggins'",
                        "DELETE tags[2] FROM list_test WHERE fn='Bilbo' AND ln='Baggins'",
                        "SELECT tags FROM list_test WHERE fn='Bilbo' AND ln='Baggins'",
                        "UPDATE list_test SET %s WHERE fn='Bilbo' AND ln='Baggins'" % "tags = tags - [ 'bar' ]",
                        "SELECT tags FROM list_test WHERE fn='Bilbo' AND ln='Baggins'"
                        ],
            'results': [[[['foo', 'bar', 'foo', 'foobar']]],
                        [],
                        [[['a', 'c', 'b', 'c']]],
                        [],
                        [[['m', 'n', 'a', 'c', 'b', 'c']]],
                        [],
                        [[['m', 'n', 'foo', 'c', 'bar', 'c']]],
                        [],
                        [[['m', 'n', 'c', 'bar', 'c']]],
                        [],
                        [[['m', 'n', 'c', 'c']]]
                        ],
            'min_version': '',
            'max_version': '',
            'skip': ''},
        {
            'name': 'multi_collection_test',
            'create_tables': ["""CREATE TABLE multi_collection_test(
                            k uuid PRIMARY KEY,
                            L list<int>,
                            M map<text, int>,
                            S set<int>
                        )"""],
            'truncates': ["TRUNCATE multi_collection_test"],
            'inserts': [
                "UPDATE multi_collection_test SET L = [1, 3, 5] WHERE k = b017f48f-ae67-11e1-9096-005056c00008;",
                "UPDATE multi_collection_test SET L = L + [7, 11, 13] WHERE k = b017f48f-ae67-11e1-9096-005056c00008;",
                "UPDATE multi_collection_test SET S = {1, 3, 5} WHERE k = b017f48f-ae67-11e1-9096-005056c00008;",
                "UPDATE multi_collection_test SET S = S + {7, 11, 13} WHERE k = b017f48f-ae67-11e1-9096-005056c00008;",
                "UPDATE multi_collection_test SET M = {'foo': 1, 'bar' : 3} WHERE k = b017f48f-ae67-11e1-9096-005056c00008;",
                "UPDATE multi_collection_test SET M = M + {'foobar' : 4} WHERE k = b017f48f-ae67-11e1-9096-005056c00008;"],
            'queries': ["SELECT L, M, S FROM multi_collection_test WHERE k = b017f48f-ae67-11e1-9096-005056c00008"
                        ],
            'results': [[[[1, 3, 5, 7, 11, 13], OrderedDict([('bar', 3), ('foo', 1), ('foobar', 4)]),
                          sortedset([1, 3, 5, 7, 11, 13])
                          ]]
                        ],
            'min_version': '',
            'max_version': '',
            'skip': ''},
        {
            'name': 'range_query_test : Range test query from CASSANDRA-4372',
            'create_tables': [
                "CREATE TABLE range_query_test (a int, b int, c int, d int, e int, f text, PRIMARY KEY (a, b, c, d, e) )"],
            'truncates': ["TRUNCATE range_query_test"],
            'inserts': [
                "INSERT INTO range_query_test (a, b, c, d, e, f) VALUES (1, 1, 1, 1, 2, '2');",
                "INSERT INTO range_query_test (a, b, c, d, e, f) VALUES (1, 1, 1, 1, 1, '1');",
                "INSERT INTO range_query_test (a, b, c, d, e, f) VALUES (1, 1, 1, 2, 1, '1');",
                "INSERT INTO range_query_test (a, b, c, d, e, f) VALUES (1, 1, 1, 1, 3, '3');",
                "INSERT INTO range_query_test (a, b, c, d, e, f) VALUES (1, 1, 1, 1, 5, '5');"
            ],
            'queries': [
                "SELECT a, b, c, d, e, f FROM range_query_test WHERE a = 1 AND b = 1 AND c = 1 AND d = 1 AND e >= 2;"
            ],
            'results': [[[1, 1, 1, 1, 2, '2'], [1, 1, 1, 1, 3, '3'], [1, 1, 1, 1, 5, '5']]
                        ],
            'min_version': '',
            'max_version': '',
            'skip': ''},
        {
            'name': 'composite_row_key_test',
            'create_tables': [
                """CREATE TABLE composite_row_key_test (
                k1 int,
                k2 int,
                c int,
                v int,
                PRIMARY KEY ((k1, k2), c)
            )
            """],
            'truncates': ["TRUNCATE composite_row_key_test"],
            'inserts': [
                f"INSERT INTO composite_row_key_test (k1, k2, c, v) VALUES (0, {i}, {i}, {i})" for i
                in range(4)
            ],
            'queries': [
                "SELECT * FROM composite_row_key_test",
                "SELECT * FROM composite_row_key_test WHERE k1 = 0 and k2 IN (1, 3)",
                "SELECT * FROM composite_row_key_test WHERE token(k1, k2) = token(0, 1)",
                "SELECT * FROM composite_row_key_test WHERE token(k1, k2) > " + str(-((2 ** 63) - 1))
            ],
            'results': [[[0, 2, 2, 2], [0, 3, 3, 3], [0, 0, 0, 0], [0, 1, 1, 1]],
                        [[0, 1, 1, 1], [0, 3, 3, 3]],
                        [[0, 1, 1, 1]],
                        [[0, 2, 2, 2], [0, 3, 3, 3], [0, 0, 0, 0], [0, 1, 1, 1]]],
            'invalid_queries': ["SELECT * FROM composite_row_key_test WHERE k2 = 3"],
            'min_version': '',
            'max_version': '',
            'skip': ''},
        {
            'name': 'row_existence_test: Check the semantic of CQL row existence CASSANDRA-4361',
            'create_tables': [
                """CREATE TABLE row_existence_test (
                k int,
                c int,
                v1 int,
                v2 int,
                PRIMARY KEY (k, c)
            )"""],
            'truncates': ["TRUNCATE row_existence_test"],
            'inserts': ["INSERT INTO row_existence_test (k, c, v1, v2) VALUES (1, 1, 1, 1)"],
            'queries': [
                "SELECT * FROM row_existence_test",
                "DELETE v2 FROM row_existence_test WHERE k = 1 AND c = 1",
                "SELECT * FROM row_existence_test",
                "DELETE v1 FROM row_existence_test WHERE k = 1 AND c = 1",
                "SELECT * FROM row_existence_test",
                "DELETE FROM row_existence_test WHERE k = 1 AND c = 1",
                "SELECT * FROM row_existence_test",
                "INSERT INTO row_existence_test (k, c) VALUES (2, 2)",
                "SELECT * FROM row_existence_test"
            ],
            'results': [[[1, 1, 1, 1]],
                        [],
                        [[1, 1, 1, None]],
                        [],
                        [[1, 1, None, None]],
                        [],
                        [],
                        [],
                        [[2, 2, None, None]]],
            'invalid_queries': ["DELETE c FROM row_existence_test WHERE k = 1 AND c = 1"],
            'min_version': '',
            'max_version': '',
            'skip': ''},
        {
            # disabled temporarily due to issue #8410
            'name': 'only pk test',
            'create_tables': [
                """CREATE TABLE only_pk_test1 (
                k int,
                c int,
                PRIMARY KEY (k, c)
            )""", """
                        CREATE TABLE only_pk_test2 (
                            k int,
                            c int,
                            PRIMARY KEY (k, c)
                        )
                    """],
            'truncates': ["TRUNCATE only_pk_test1", "TRUNCATE only_pk_test2"],
            'inserts': ["INSERT INTO only_pk_test1 (k, c) VALUES (%s, %s)" % (k, c) for k in range(2) for c in
                        range(2)],
            'queries': ["#SORTED SELECT * FROM only_pk_test1",
                        "INSERT INTO only_pk_test2(k, c) VALUES(0, 0)",
                        "INSERT INTO only_pk_test2(k, c) VALUES(0, 1)",
                        "INSERT INTO only_pk_test2(k, c) VALUES(1, 0)",
                        "INSERT INTO only_pk_test2(k, c) VALUES(1, 1)",
                        "#SORTED SELECT * FROM only_pk_test2"
                        ],
            'results': [[[x, y] for x in range(2) for y in range(2)],
                        [],
                        [],
                        [],
                        [],
                        [[x, y] for x in range(2) for y in range(2)]],
            'min_version': '',
            'max_version': '',
            'skip': '',
            'no_cdc': "require #8410"},
        {
            'name': 'no_clustering_test',
            'create_tables': ["CREATE TABLE no_clustering_test (k int PRIMARY KEY, v int)"],
            'truncates': [],
            'inserts': ["INSERT INTO no_clustering_test (k, v) VALUES (%s, %s)" % (i, i) for i in range(10)],
            'queries': ["#SORTED SELECT * FROM no_clustering_test"],
            'results': [[[i, i] for i in range(10)]],
            'disable_paging': True,
            'min_version': '',
            'max_version': '',
            'skip': ''},
        {
            'name': 'date_test',
            'create_tables': ["CREATE TABLE date_test (k int PRIMARY KEY, t timestamp)"],
            'truncates': ["TRUNCATE date_test"],
            'inserts': ["INSERT INTO date_test (k, t) VALUES (0, '2011-02-03')"],
            'queries': [],
            'results': [],
            'invalid_queries': ["INSERT INTO date_test (k, t) VALUES (0, '2011-42-42')"],
            'min_version': '',
            'max_version': '',
            'skip': ''},
        {
            'name': 'range_slice_test: Test a regression from CASSANDRA-1337',
            'create_tables': ["""
                    CREATE TABLE range_slice_test (
                        k text PRIMARY KEY,
                        v int
                    )
                """],
            'truncates': ["TRUNCATE range_slice_test"],
            'inserts': ["INSERT INTO range_slice_test (k, v) VALUES ('foo', 0)",
                        "INSERT INTO range_slice_test (k, v) VALUES ('bar', 1)"],
            'queries': ["SELECT * FROM range_slice_test"],
            'results': [[['bar', 1], ['foo', 0]]],
            'min_version': '',
            'max_version': '',
            'skip': ''},
        {
            'name': 'composite_index_with_pk_test',
            'create_tables': ["""CREATE TABLE composite_index_with_pk_test (
                                blog_id int,
                                time1 int,
                                time2 int,
                                author text,
                                content text,
                                PRIMARY KEY (blog_id, time1, time2))""",
                              "CREATE INDEX ON composite_index_with_pk_test(author)"],
            'truncates': ["TRUNCATE composite_index_with_pk_test"],
            'inserts': [
                "INSERT INTO composite_index_with_pk_test (blog_id, time1, time2, author, content) VALUES (%d, %d, %d, '%s', '%s')" % (
                    1, 0, 0, 'foo', 'bar1'),
                "INSERT INTO composite_index_with_pk_test (blog_id, time1, time2, author, content) VALUES (%d, %d, %d, '%s', '%s')" % (
                    1, 0, 1, 'foo', 'bar2'),
                "INSERT INTO composite_index_with_pk_test (blog_id, time1, time2, author, content) VALUES (%d, %d, %d, '%s', '%s')" % (
                    2, 1, 0, 'foo', 'baz'),
                "INSERT INTO composite_index_with_pk_test (blog_id, time1, time2, author, content) VALUES (%d, %d, %d, '%s', '%s')" % (
                    3, 0, 1, 'gux', 'qux')],
            'queries': ["SELECT blog_id, content FROM composite_index_with_pk_test WHERE author='foo'",
                        "SELECT blog_id, content FROM composite_index_with_pk_test WHERE time1 > 0 AND author='foo' ALLOW FILTERING",
                        "SELECT blog_id, content FROM composite_index_with_pk_test WHERE time1 = 1 AND author='foo' ALLOW FILTERING",
                        "SELECT blog_id, content FROM composite_index_with_pk_test WHERE "
                        "time1 = 1 AND time2 = 0 AND author='foo' ALLOW FILTERING",
                        "SELECT content FROM composite_index_with_pk_test WHERE time1 = 1 AND time2 = 1 AND author='foo' ALLOW FILTERING",
                        "SELECT content FROM composite_index_with_pk_test WHERE time1 = 1 AND time2 > 0 AND author='foo' ALLOW FILTERING",
                        ],
            'results': [[[1, 'bar1'], [1, 'bar2'], [2, 'baz']],
                        [[2, 'baz']],
                        [[2, 'baz']],
                        [[2, 'baz']],
                        [],
                        []
                        ],
            'invalid_queries': ["SELECT content FROM composite_index_with_pk_test WHERE time2 >= 0 AND author='foo'",
                                "SELECT blog_id, content FROM composite_index_with_pk_test WHERE time1 > 0 AND author='foo'",
                                "SELECT blog_id, content FROM composite_index_with_pk_test WHERE time1 = 1 AND author='foo'",
                                "SELECT blog_id, content FROM composite_index_with_pk_test WHERE time1 = 1 AND time2 = 0 AND author='foo'",
                                "SELECT content FROM composite_index_with_pk_test WHERE time1 = 1 AND time2 = 1 AND author='foo'",
                                "SELECT content FROM composite_index_with_pk_test WHERE time1 = 1 AND time2 > 0 AND author='foo'"
                                ],
            'min_version': '3.0',
            'max_version': '',
            'skip': ''},
        {
            'name': 'limit_bugs_test: Test for LIMIT bugs from CASSANDRA-4579',
            'create_tables': ["""CREATE TABLE limit_bugs_test1 (
                        a int,
                        b int,
                        c int,
                        d int,
                        e int,
                        PRIMARY KEY (a, b)
                    )""", """
                    CREATE TABLE limit_bugs_test2 (
                        a int primary key,
                        b int,
                        c int,
                    )
                """],
            'truncates': ["TRUNCATE limit_bugs_test1", "TRUNCATE limit_bugs_test2"],
            'inserts': ["INSERT INTO limit_bugs_test1 (a, b, c, d, e) VALUES (1, 1, 1, 1, 1);",
                        "INSERT INTO limit_bugs_test1 (a, b, c, d, e) VALUES (2, 2, 2, 2, 2);",
                        "INSERT INTO limit_bugs_test1 (a, b, c, d, e) VALUES (3, 3, 3, 3, 3);",
                        "INSERT INTO limit_bugs_test1 (a, b, c, d, e) VALUES (4, 4, 4, 4, 4);",
                        "INSERT INTO limit_bugs_test2 (a, b, c) VALUES (1, 1, 1);",
                        "INSERT INTO limit_bugs_test2 (a, b, c) VALUES (2, 2, 2);",
                        "INSERT INTO limit_bugs_test2 (a, b, c) VALUES (3, 3, 3);",
                        "INSERT INTO limit_bugs_test2 (a, b, c) VALUES (4, 4, 4);"
                        ],
            'queries': ["#SORTED SELECT * FROM limit_bugs_test1",
                        "SELECT * FROM limit_bugs_test1 LIMIT 1;",
                        "#SORTED SELECT * FROM limit_bugs_test1 LIMIT 2;",
                        "#SORTED SELECT * FROM limit_bugs_test2;",
                        "SELECT * FROM limit_bugs_test2 LIMIT 1;",
                        "#SORTED SELECT * FROM limit_bugs_test2 LIMIT 2;",
                        "#SORTED SELECT * FROM limit_bugs_test2 LIMIT 3;",
                        "#SORTED SELECT * FROM limit_bugs_test2 LIMIT 4;",
                        "#SORTED SELECT * FROM limit_bugs_test2 LIMIT 5;",
                        ],
            'results': [[[1, 1, 1, 1, 1], [2, 2, 2, 2, 2], [3, 3, 3, 3, 3], [4, 4, 4, 4, 4]],
                        [[1, 1, 1, 1, 1]],
                        [[1, 1, 1, 1, 1], [2, 2, 2, 2, 2]],
                        [[1, 1, 1], [2, 2, 2], [3, 3, 3], [4, 4, 4]],
                        [[1, 1, 1]],
                        [[1, 1, 1], [2, 2, 2]],
                        [[1, 1, 1], [2, 2, 2], [4, 4, 4]],
                        [[1, 1, 1], [2, 2, 2], [3, 3, 3], [4, 4, 4]],
                        [[1, 1, 1], [2, 2, 2], [3, 3, 3], [4, 4, 4]]
                        ],
            'min_version': '',
            'max_version': '',
            'skip': ''},
        {
            'name': 'npe_composite_table_slice_test: Test for NPE when trying to select a slice from a composite '
                    'table CASSANDRA-4532',
            'create_tables': ["""CREATE TABLE npe_composite_table_slice_test(
                        status ascii,
                        ctime bigint,
                        key ascii,
                        nil ascii,
                        PRIMARY KEY (status, ctime, key)
                    )"""],
            'truncates': ["TRUNCATE npe_composite_table_slice_test"],
            'inserts': [
                "INSERT INTO npe_composite_table_slice_test(status,ctime,key,nil) VALUES ('C',12345678,'key1','')",
                "INSERT INTO npe_composite_table_slice_test(status,ctime,key,nil) VALUES ('C',12345678,'key2','')",
                "INSERT INTO npe_composite_table_slice_test(status,ctime,key,nil) VALUES ('C',12345679,'key3','')",
                "INSERT INTO npe_composite_table_slice_test(status,ctime,key,nil) VALUES ('C',12345679,'key4','')",
                "INSERT INTO npe_composite_table_slice_test(status,ctime,key,nil) VALUES ('C',12345679,'key5','')",
                "INSERT INTO npe_composite_table_slice_test(status,ctime,key,nil) VALUES ('C',12345680,'key6','')"],
            'queries': [],
            'results': [],
            'invalid_queries': [
                "SELECT * FROM npe_composite_table_slice_test WHERE ctime>=12345679 AND key='key3' AND ctime<=12345680 LIMIT 3;",
                "SELECT * FROM npe_composite_table_slice_test WHERE ctime=12345679  AND key='key3' AND ctime<=12345680 LIMIT 3;"],
            'min_version': '',
            'max_version': '',
            'skip': ''},
        {
            'name': 'order_by_multikey_test: Test for #CASSANDRA-4612 bug and more generally order by when '
                    'multiple C* rows are queried',
            'create_tables': ["""CREATE TABLE order_by_multikey_test(
                        my_id varchar,
                        col1 int,
                        col2 int,
                        value varchar,
                        PRIMARY KEY (my_id, col1, col2)
                    )"""],
            'truncates': ["TRUNCATE order_by_multikey_test"],
            'inserts': [
                "INSERT INTO order_by_multikey_test(my_id, col1, col2, value) VALUES ( 'key1', 1, 1, 'a');",
                "INSERT INTO order_by_multikey_test(my_id, col1, col2, value) VALUES ( 'key2', 3, 3, 'a');",
                "INSERT INTO order_by_multikey_test(my_id, col1, col2, value) VALUES ( 'key3', 2, 2, 'b');",
                "INSERT INTO order_by_multikey_test(my_id, col1, col2, value) VALUES ( 'key4', 2, 1, 'b');"
            ],
            'queries': [
                "SELECT col1 FROM order_by_multikey_test WHERE my_id in('key1', 'key2', 'key3') ORDER BY col1;",
                "SELECT col1, value, my_id, col2 FROM order_by_multikey_test WHERE my_id in('key3', 'key4') ORDER BY col1, col2;"],
            'results': [[[1], [2], [3]],
                        [[2, 'b', 'key4', 1], [2, 'b', 'key3', 2]]],
            'invalid_queries': [
                "SELECT col1 FROM order_by_multikey_test ORDER BY col1;",
                "SELECT col1 FROM order_by_multikey_test WHERE my_id > 'key1' ORDER BY col1;"],
            'min_version': '',
            'max_version': '',
            'disable_paging': True,
            'skip': ''},
        {
            'name': 'remove_range_slice_test',
            'create_tables': ["""CREATE TABLE remove_range_slice_test (
                        k int PRIMARY KEY,
                        v int
                    )"""],
            'truncates': ["TRUNCATE remove_range_slice_test"],
            'inserts': [f"INSERT INTO remove_range_slice_test (k, v) VALUES ({i}, {i})" for i in
                        range(3)] + [
                "DELETE FROM remove_range_slice_test WHERE k = 1"],
            'queries': ["SELECT * FROM remove_range_slice_test"],
            'results': [[[0, 0], [2, 2]]],
            'min_version': '',
            'max_version': '',
            'skip': ''},
        {
            'name': 'indexes_composite_test',
            'create_tables': ["""CREATE TABLE indexes_composite_test (
                        blog_id int,
                        timestamp int,
                        author text,
                        content text,
                        PRIMARY KEY (blog_id, timestamp)
                    )""", "CREATE INDEX ON indexes_composite_test(author)"],
            'truncates': ["TRUNCATE indexes_composite_test"],
            'inserts': [
                "INSERT INTO indexes_composite_test (blog_id, timestamp, author, content) VALUES (%d, %d, '%s', '%s')" % (
                    0, 0, "bob", "1st post"),
                "INSERT INTO indexes_composite_test (blog_id, timestamp, author, content) VALUES (%d, %d, '%s', '%s')" % (
                    0, 1, "tom", "2nd post"),
                "INSERT INTO indexes_composite_test (blog_id, timestamp, author, content) VALUES (%d, %d, '%s', '%s')" % (
                    0, 2, "bob", "3rd post"),
                "INSERT INTO indexes_composite_test (blog_id, timestamp, author, content) VALUES (%d, %d, '%s', '%s')" % (
                    0, 3, "tom", "4nd post"),
                "INSERT INTO indexes_composite_test (blog_id, timestamp, author, content) VALUES (%d, %d, '%s', '%s')" % (
                    1, 0, "bob", "5th post")],
            'queries': ["SELECT blog_id, timestamp FROM indexes_composite_test WHERE author = 'bob'",
                        "INSERT INTO indexes_composite_test (blog_id, timestamp, author, content) VALUES (%d, %d, '%s', '%s')" % (
                            1, 1, "tom", "6th post"),
                        "INSERT INTO indexes_composite_test (blog_id, timestamp, author, content) VALUES (%d, %d, '%s', '%s')" % (
                            1, 2, "tom", "7th post"),
                        "INSERT INTO indexes_composite_test (blog_id, timestamp, author, content) VALUES (%d, %d, '%s', '%s')" % (
                            1, 3, "bob", "8th post"),
                        "SELECT blog_id, timestamp FROM indexes_composite_test WHERE author = 'bob'",
                        "DELETE FROM indexes_composite_test WHERE blog_id = 0 AND timestamp = 2",
                        "SELECT blog_id, timestamp FROM indexes_composite_test WHERE author = 'bob'"
                        ],
            'results': [[[1, 0], [0, 0], [0, 2]],
                        [],
                        [],
                        [],
                        [[1, 0], [1, 3], [0, 0], [0, 2]],
                        [],
                        [[1, 0], [1, 3], [0, 0]]],
            'min_version': '',
            'max_version': '',
            'skip': ''},
        {
            'name': 'refuse_in_with_indexes_test: Test for the validation bug of CASSANDRA-4709',
            'create_tables': [
                """create table refuse_in_with_indexes_test (pk varchar primary key, col1 varchar, col2 varchar)""",
                "create index refuse_in_with_indexes_test1 on refuse_in_with_indexes_test(col1);",
                "create index refuse_in_with_indexes_test2 on refuse_in_with_indexes_test(col2);"],
            'truncates': ["TRUNCATE refuse_in_with_indexes_test"],
            'inserts': [
                "insert into refuse_in_with_indexes_test (pk, col1, col2) values ('pk1','foo1','bar1');",
                "insert into refuse_in_with_indexes_test (pk, col1, col2) values ('pk1a','foo1','bar1');",
                "insert into refuse_in_with_indexes_test (pk, col1, col2) values ('pk1b','foo1','bar1');",
                "insert into refuse_in_with_indexes_test (pk, col1, col2) values ('pk1c','foo1','bar1');",
                "insert into refuse_in_with_indexes_test (pk, col1, col2) values ('pk2','foo2','bar2');",
                "insert into refuse_in_with_indexes_test (pk, col1, col2) values ('pk3','foo3','bar3');"
            ],
            'queries': ["select * from refuse_in_with_indexes_test where col1='foo2'",
                        "select * from refuse_in_with_indexes_test where col2='bar3'"],
            'results': [[['pk2', 'foo2', 'bar2']], [['pk3', 'foo3', 'bar3']]],
            'invalid_queries': ["select * from refuse_in_with_indexes_test where col2 in ('bar4', 'bar5');"],
            'min_version': '3.0',
            'max_version': '',
            'skip': ''},
        {
            'name': 'reversed_compact_test: Test for CASSANDRA-4716 bug and more generally for good '
                    'behavior of ordering',
            'create_tables': [
                """ CREATE TABLE reversed_compact_test1 (
                k text,
                c int,
                v int,
                PRIMARY KEY (k, c)
            ) WITH CLUSTERING ORDER BY (c DESC)""", """
                    CREATE TABLE reversed_compact_test2 (
                        k text,
                        c int,
                        v int,
                        PRIMARY KEY (k, c)
                    )
                """],
            'truncates': ["TRUNCATE reversed_compact_test1", "TRUNCATE reversed_compact_test2"],
            'inserts': [
                "INSERT INTO %s(k, c, v) VALUES ('foo', %s, %s)" % (k, i, i) for i in range(10) for k in
                ['reversed_compact_test1', 'reversed_compact_test2']
            ],
            'queries': ["SELECT c FROM reversed_compact_test1 WHERE c > 2 AND c < 6 AND k = 'foo'",
                        "SELECT c FROM reversed_compact_test1 WHERE c >= 2 AND c <= 6 AND k = 'foo'",
                        "SELECT c FROM reversed_compact_test1 WHERE c > 2 AND c < 6 AND k = 'foo' ORDER BY c ASC",
                        "SELECT c FROM reversed_compact_test1 WHERE c >= 2 AND c <= 6 AND k = 'foo' ORDER BY c ASC",
                        "SELECT c FROM reversed_compact_test1 WHERE c > 2 AND c < 6 AND k = 'foo' ORDER BY c DESC",
                        "SELECT c FROM reversed_compact_test1 WHERE c >= 2 AND c <= 6 AND k = 'foo' ORDER BY c DESC",
                        "SELECT c FROM reversed_compact_test2 WHERE c > 2 AND c < 6 AND k = 'foo'",
                        "SELECT c FROM reversed_compact_test2 WHERE c >= 2 AND c <= 6 AND k = 'foo'",
                        "SELECT c FROM reversed_compact_test2 WHERE c > 2 AND c < 6 AND k = 'foo' ORDER BY c ASC",
                        "SELECT c FROM reversed_compact_test2 WHERE c >= 2 AND c <= 6 AND k = 'foo' ORDER BY c ASC",
                        "SELECT c FROM reversed_compact_test2 WHERE c > 2 AND c < 6 AND k = 'foo' ORDER BY c DESC",
                        "SELECT c FROM reversed_compact_test1 WHERE c >= 2 AND c <= 6 AND k = 'foo' ORDER BY c DESC"],
            'results': [[[5], [4], [3]],
                        [[6], [5], [4], [3], [2]],
                        [[3], [4], [5]],
                        [[2], [3], [4], [5], [6]],
                        [[5], [4], [3]],
                        [[6], [5], [4], [3], [2]],
                        [[3], [4], [5]],
                        [[2], [3], [4], [5], [6]],
                        [[3], [4], [5]],
                        [[2], [3], [4], [5], [6]],
                        [[5], [4], [3]],
                        [[6], [5], [4], [3], [2]]
                        ],
            'min_version': '',
            'max_version': '',
            'skip': ''},
        {
            'name': 'reversed_compact_multikey_test: Test for the bug from CASSANDRA-4760 and CASSANDRA-4759',
            'create_tables': [
                """CREATE TABLE reversed_compact_multikey_test (
                key text,
                c1 int,
                c2 int,
                value text,
                PRIMARY KEY(key, c1, c2)
                ) WITH CLUSTERING ORDER BY(c1 DESC, c2 DESC)
        """],
            'truncates': ["TRUNCATE reversed_compact_multikey_test"],
            'inserts': [
                "INSERT INTO reversed_compact_multikey_test(key, c1, c2, value) VALUES ('foo', %i, %i, 'bar');" % (
                    i, j) for i in range(3)
                for j in range(3)
            ],
            'queries': ["SELECT c1, c2 FROM reversed_compact_multikey_test WHERE key='foo' AND c1 = 1",
                        "SELECT c1, c2 FROM reversed_compact_multikey_test WHERE key='foo' AND c1 = 1 ORDER BY c1 ASC, c2 ASC",
                        "SELECT c1, c2 FROM reversed_compact_multikey_test WHERE key='foo' AND c1 = 1 ORDER BY c1 DESC, c2 DESC",
                        "SELECT c1, c2 FROM reversed_compact_multikey_test WHERE key='foo' AND c1 > 1",
                        "SELECT c1, c2 FROM reversed_compact_multikey_test WHERE key='foo' AND c1 > 1 ORDER BY c1 ASC, c2 ASC",
                        "SELECT c1, c2 FROM reversed_compact_multikey_test WHERE key='foo' AND c1 > 1 ORDER BY c1 DESC, c2 DESC",
                        "SELECT c1, c2 FROM reversed_compact_multikey_test WHERE key='foo' AND c1 >= 1",
                        "SELECT c1, c2 FROM reversed_compact_multikey_test WHERE key='foo' AND c1 >= 1 ORDER BY c1 ASC, c2 ASC",
                        "SELECT c1, c2 FROM reversed_compact_multikey_test WHERE key='foo' AND c1 >= 1 ORDER BY c1 ASC",
                        "SELECT c1, c2 FROM reversed_compact_multikey_test WHERE key='foo' AND c1 >= 1 ORDER BY c1 DESC, c2 DESC",
                        "SELECT c1, c2 FROM reversed_compact_multikey_test WHERE key='foo' AND c1 < 1",
                        "SELECT c1, c2 FROM reversed_compact_multikey_test WHERE key='foo' AND c1 < 1 ORDER BY c1 ASC, c2 ASC",
                        "SELECT c1, c2 FROM reversed_compact_multikey_test WHERE key='foo' AND c1 < 1 ORDER BY c1 DESC, c2 DESC",
                        "SELECT c1, c2 FROM reversed_compact_multikey_test WHERE key='foo' AND c1 <= 1",
                        "SELECT c1, c2 FROM reversed_compact_multikey_test WHERE key='foo' AND c1 <= 1 ORDER BY c1 ASC, c2 ASC",
                        "SELECT c1, c2 FROM reversed_compact_multikey_test WHERE key='foo' AND c1 <= 1 ORDER BY c1 ASC",
                        "SELECT c1, c2 FROM reversed_compact_multikey_test WHERE key='foo' AND c1 <= 1 ORDER BY c1 DESC, c2 DESC"],
            'results': [[[1, 2], [1, 1], [1, 0]],
                        [[1, 0], [1, 1], [1, 2]],
                        [[1, 2], [1, 1], [1, 0]],
                        [[2, 2], [2, 1], [2, 0]],
                        [[2, 0], [2, 1], [2, 2]],
                        [[2, 2], [2, 1], [2, 0]],
                        [[2, 2], [2, 1], [2, 0], [1, 2], [1, 1], [1, 0]],
                        [[1, 0], [1, 1], [1, 2], [2, 0], [2, 1], [2, 2]],
                        [[1, 0], [1, 1], [1, 2], [2, 0], [2, 1], [2, 2]],
                        [[2, 2], [2, 1], [2, 0], [1, 2], [1, 1], [1, 0]],
                        [[0, 2], [0, 1], [0, 0]],
                        [[0, 0], [0, 1], [0, 2]],
                        [[0, 2], [0, 1], [0, 0]],
                        [[1, 2], [1, 1], [1, 0], [0, 2], [0, 1], [0, 0]],
                        [[0, 0], [0, 1], [0, 2], [1, 0], [1, 1], [1, 2]],
                        [[0, 0], [0, 1], [0, 2], [1, 0], [1, 1], [1, 2]],
                        [[1, 2], [1, 1], [1, 0], [0, 2], [0, 1], [0, 0]]],
            'min_version': '',
            'max_version': '',
            'skip': ''},
        {
            'name': 'collection_and_regular_test',
            'create_tables': [
                """CREATE TABLE collection_and_regular_test (
            k int PRIMARY KEY,
            l list<int>,
            c int
          )"""],
            'truncates': ["TRUNCATE collection_and_regular_test"],
            'inserts': [
                "INSERT INTO collection_and_regular_test(k, l, c) VALUES(3, [0, 1, 2], 4)",
                "UPDATE collection_and_regular_test SET l[0] = 1, c = 42 WHERE k = 3"],
            'queries': ["SELECT l, c FROM collection_and_regular_test WHERE k = 3"],
            'results': [[[[1, 1, 2], 42]]],
            'min_version': '',
            'max_version': '',
            'skip': ''},
        {
            'name': 'batch_and_list_test',
            'create_tables': ["""
                  CREATE TABLE batch_and_list_test (
                    k int PRIMARY KEY,
                    l list<int>
                  )
                """],
            'truncates': ["TRUNCATE batch_and_list_test"],
            'inserts': ["""
                      BEGIN BATCH
                        UPDATE batch_and_list_test SET l = l + [ 1 ] WHERE k = 0;
                        UPDATE batch_and_list_test SET l = l + [ 2 ] WHERE k = 0;
                        UPDATE batch_and_list_test SET l = l + [ 3 ] WHERE k = 0;
                      APPLY BATCH
                    """],
            'queries': ["SELECT l FROM batch_and_list_test WHERE k = 0",
                        """          BEGIN BATCH
                                            UPDATE batch_and_list_test SET l = [ 1 ] + l WHERE k = 1;
                                            UPDATE batch_and_list_test SET l = [ 2 ] + l WHERE k = 1;
                                            UPDATE batch_and_list_test SET l = [ 3 ] + l WHERE k = 1;
                                          APPLY BATCH
                                        """,
                        "SELECT l FROM batch_and_list_test WHERE k = 1"
                        ],
            'results': [[[[1, 2, 3]]],
                        [],
                        [[[3, 2, 1]]]],
            'min_version': '',
            'max_version': '',
            'skip': ''},
        {
            'name': 'boolean_test',
            'create_tables': [
                """
          CREATE TABLE boolean_test (
            k boolean PRIMARY KEY,
            b boolean
          )
        """],
            'truncates': ["TRUNCATE boolean_test"],
            'inserts': [
                "INSERT INTO boolean_test (k, b) VALUES (true, false)"],
            'queries': ["SELECT * FROM boolean_test WHERE k = true"],
            'results': [[[True, False]]],
            'min_version': '',
            'max_version': '',
            'skip': ''},
        {
            'name': 'multiordering_test',
            'create_tables': [
                """CREATE TABLE multiordering_test (
                k text,
                c1 int,
                c2 int,
                PRIMARY KEY (k, c1, c2)
            ) WITH CLUSTERING ORDER BY (c1 ASC, c2 DESC)"""],
            'truncates': ["TRUNCATE multiordering_test"],
            'inserts': ["INSERT INTO multiordering_test(k, c1, c2) VALUES ('foo', %i, %i)" % (i, j) for i in
                        range(2) for j in
                        range(2)],
            'queries': ["SELECT c1, c2 FROM multiordering_test WHERE k = 'foo'",
                        "SELECT c1, c2 FROM multiordering_test WHERE k = 'foo' ORDER BY c1 ASC, c2 DESC",
                        "SELECT c1, c2 FROM multiordering_test WHERE k = 'foo' ORDER BY c1 DESC, c2 ASC"
                        ],
            'results': [[[0, 1], [0, 0], [1, 1], [1, 0]],
                        [[0, 1], [0, 0], [1, 1], [1, 0]],
                        [[1, 0], [1, 1], [0, 0], [0, 1]]
                        ],
            'invalid_queries': ["SELECT c1, c2 FROM multiordering_test WHERE k = 'foo' ORDER BY c2 DESC",
                                "SELECT c1, c2 FROM multiordering_test WHERE k = 'foo' ORDER BY c2 ASC",
                                "SELECT c1, c2 FROM multiordering_test WHERE k = 'foo' ORDER BY c1 ASC, c2 ASC"],
            'min_version': '',
            'max_version': '',
            'skip': ''},
        {
            # Test for returned null.
            # StorageProxy short read protection hadn't been updated after the changes made by CASSANDRA-3647,
            # namely the fact that SliceQueryFilter groups columns by prefix before counting them. CASSANDRA-4882
            'name': 'returned_null_test: ',
            'create_tables': [
                """CREATE TABLE returned_null_test (
                k int,
                c1 int,
                c2 int,
                v int,
                PRIMARY KEY (k, c1, c2)
            ) WITH CLUSTERING ORDER BY (c1 ASC, c2 DESC)"""],
            'truncates': ["TRUNCATE returned_null_test"],
            'inserts': ["INSERT INTO returned_null_test (k, c1, c2, v) VALUES (0, 0, 0, 0);",
                        "INSERT INTO returned_null_test (k, c1, c2, v) VALUES (0, 1, 1, 1);",
                        "INSERT INTO returned_null_test (k, c1, c2, v) VALUES (0, 0, 2, 2);",
                        "INSERT INTO returned_null_test (k, c1, c2, v) VALUES (0, 1, 3, 3);"
                        ],
            'queries': ["SELECT * FROM returned_null_test WHERE k = 0 LIMIT 1;"],
            'results': [[[0, 0, 2, 2]]],
            'min_version': '',
            'max_version': '',
            'skip': ''},
        {
            'name': 'multi_list_set_test',
            'create_tables': [
                """ CREATE TABLE multi_list_set_test (
                k int PRIMARY KEY,
                l1 list<int>,
                l2 list<int>
            )"""],
            'truncates': ["TRUNCATE multi_list_set_test"],
            'inserts': ["INSERT INTO multi_list_set_test (k, l1, l2) VALUES (0, [1, 2, 3], [4, 5, 6])",
                        "UPDATE multi_list_set_test SET l2[1] = 42, l1[1] = 24  WHERE k = 0"],
            'queries': ["SELECT l1, l2 FROM multi_list_set_test WHERE k = 0"],
            'results': [[[[1, 24, 3], [4, 42, 6]]]],
            'min_version': '',
            'max_version': '',
            'skip': ''},
        {
            'name': 'composite_index_collections_test',
            'create_tables': [
                """
            CREATE TABLE composite_index_collections_test (
                blog_id int,
                time1 int,
                time2 int,
                author text,
                content set<text>,
                PRIMARY KEY (blog_id, time1, time2)
            )""", "CREATE INDEX ON composite_index_collections_test(author)"],
            'truncates': ["TRUNCATE composite_index_collections_test"],
            'inserts': [
                "INSERT INTO composite_index_collections_test (blog_id, time1, time2, author, content) VALUES (%d, %d, %d, '%s', %s)" % (
                    1, 0, 0, 'foo', "{ 'bar1', 'bar2' }"),
                "INSERT INTO composite_index_collections_test (blog_id, time1, time2, author, content) VALUES (%d, %d, %d, '%s', %s)" % (
                    1, 0, 1, 'foo', "{ 'bar2', 'bar3' }"),
                "INSERT INTO composite_index_collections_test (blog_id, time1, time2, author, content) VALUES (%d, %d, %d, '%s', %s)" % (
                    2, 1, 0, 'foo', "{ 'baz' }"),
                "INSERT INTO composite_index_collections_test (blog_id, time1, time2, author, content) VALUES (%d, %d, %d, '%s', %s)" % (
                    3, 0, 1, 'gux', "{ 'qux' }")
            ],
            'queries': ["SELECT blog_id, content FROM composite_index_collections_test WHERE author='foo'"],
            'results': [[[1, SortedSet(['bar1', 'bar2'])], [1, SortedSet(['bar2', 'bar3'])], [2, SortedSet(['baz'])]]],
            'min_version': '3.0',
            'max_version': '',
            'skip': ''},
        {
            'name': 'truncate_clean_cache_test',
            'create_tables': [
                """CREATE TABLE truncate_clean_cache_test (
                    k int PRIMARY KEY,
                    v1 int,
                    v2 int,
                ) WITH caching = {'keys': 'NONE', 'rows_per_partition': 'ALL'}
            """],
            'truncates': ["TRUNCATE truncate_clean_cache_test"],
            'inserts': ["INSERT INTO truncate_clean_cache_test(k, v1, v2) VALUES (%d, %d, %d)" % (i, i, i * 2) for i
                        in range(3)
                        ],
            'queries': ["SELECT v1, v2 FROM truncate_clean_cache_test WHERE k IN (0, 1, 2)",
                        "TRUNCATE truncate_clean_cache_test",
                        "SELECT v1, v2 FROM truncate_clean_cache_test WHERE k IN (0, 1, 2)"],
            'results': [[[0, 0], [1, 2], [2, 4]],
                        [],
                        []],
            'min_version': '',
            'max_version': '',
            'skip': ''},
        {
            'name': 'range_with_deletes_test',
            'create_tables': [
                """CREATE TABLE range_with_deletes_test (
                k int PRIMARY KEY,
                v int,
            )
            """],
            'truncates': ["TRUNCATE range_with_deletes_test"],
            'inserts': [f"INSERT INTO range_with_deletes_test(k, v) VALUES ({i}, {i})" for i in
                        range(30)] + [
                f"DELETE FROM range_with_deletes_test WHERE k = {i}" for i in
                random.sample(range(30), 5)],
            'queries': ["#LENGTH SELECT * FROM range_with_deletes_test LIMIT {}".format(15)],
            'results': [15],
            'min_version': '',
            'max_version': '',
            'skip': ''},
        {
            'name': 'collection_function_test',
            'create_tables': [
                """CREATE TABLE collection_function_test (
                k int PRIMARY KEY,
                l set<int>)
            """],
            'truncates': ["TRUNCATE collection_function_test"],
            'inserts': [],
            'queries': [],
            'results': [],
            'invalid_queries': ["SELECT ttl(l) FROM collection_function_test WHERE k = 0",
                                "SELECT writetime(l) FROM collection_function_test WHERE k = 0"],
            'min_version': '',
            'max_version': '',
            'skip': ''},
        {
            'name': 'composite_partition_key_validation_test: Test for bug from CASSANDRA-5122',
            'create_tables': [
                "CREATE TABLE composite_partition_key_validation_test (a int, b text, c uuid, PRIMARY KEY ((a, b)))"],
            'truncates': ["TRUNCATE composite_partition_key_validation_test"],
            'inserts': [
                "INSERT INTO composite_partition_key_validation_test (a, b, c) VALUES (1, 'aze', 4d481800-4c5f-11e1-82e0-3f484de45426)",
                "INSERT INTO composite_partition_key_validation_test (a, b, c) VALUES (1, 'ert', 693f5800-8acb-11e3-82e0-3f484de45426)",
                "INSERT INTO composite_partition_key_validation_test (a, b, c) VALUES (1, 'opl', d4815800-2d8d-11e0-82e0-3f484de45426)"],
            'queries': ["#LENGTH SELECT * FROM composite_partition_key_validation_test"],
            'results': [3],
            'invalid_queries': ["SELECT * FROM composite_partition_key_validation_test WHERE a=1"],
            'min_version': '',
            'max_version': '',
            'skip': ''},
        {
            'name': 'multi_in_test',
            'create_tables': [
                """
            CREATE TABLE multi_in_test (
                group text,
                zipcode text,
                state text,
                fips_regions int,
                city text,
                PRIMARY KEY(group,zipcode,state,fips_regions)
            )"""],
            'truncates': ["TRUNCATE multi_in_test"],
            'inserts': [
                "INSERT INTO multi_in_test (group, zipcode, state, fips_regions, city) VALUES ('%s', '%s', '%s', %s, '%s')" % d
                for d in [
                    ('test', '06029', 'CT', 9, 'Ellington'),
                    ('test', '06031', 'CT', 9, 'Falls Village'),
                    ('test', '06902', 'CT', 9, 'Stamford'),
                    ('test', '06927', 'CT', 9, 'Stamford'),
                    ('test', '10015', 'NY', 36, 'New York'),
                    ('test', '07182', 'NJ', 34, 'Newark'),
                    ('test', '73301', 'TX', 48, 'Austin'),
                    ('test', '94102', 'CA', 6, 'San Francisco'),

                    ('test2', '06029', 'CT', 9, 'Ellington'),
                    ('test2', '06031', 'CT', 9, 'Falls Village'),
                    ('test2', '06902', 'CT', 9, 'Stamford'),
                    ('test2', '06927', 'CT', 9, 'Stamford'),
                    ('test2', '10015', 'NY', 36, 'New York'),
                    ('test2', '07182', 'NJ', 34, 'Newark'),
                    ('test2', '73301', 'TX', 48, 'Austin'),
                    ('test2', '94102', 'CA', 6, 'San Francisco'),
                ]],
            'queries': ["#LENGTH select zipcode from multi_in_test",
                        "#LENGTH select zipcode from multi_in_test where group='test'",
                        "#LENGTH select zipcode from multi_in_test where zipcode='06902' ALLOW FILTERING",
                        "#LENGTH select zipcode from multi_in_test where group='test' and zipcode='06902'",
                        "#LENGTH select zipcode from multi_in_test where group='test' and zipcode IN ('06902','73301','94102')",
                        "#LENGTH select zipcode from multi_in_test where group='test' AND zipcode IN "
                        "('06902','73301','94102') and state IN ('CT','CA')",
                        "#LENGTH select zipcode from multi_in_test where group='test' AND zipcode IN "
                        "('06902','73301','94102') and state IN ('CT','CA') and fips_regions = 9",
                        "#LENGTH select zipcode from multi_in_test where group='test' AND zipcode IN "
                        "('06902','73301','94102') and state IN ('CT','CA') ORDER BY zipcode DESC",
                        "#LENGTH select zipcode from multi_in_test where group='test' AND zipcode IN "
                        "('06902','73301','94102') and state IN ('CT','CA') and fips_regions > 0",
                        "#LENGTH select zipcode from multi_in_test where group='test' AND zipcode IN "
                        "('06902','73301','94102') and state IN ('CT','CA') and fips_regions < 0"],
            'results': [16,
                        8,
                        2,
                        1,
                        3,
                        2,
                        1,
                        2,
                        2,
                        0],
            'invalid_queries': [],
            'min_version': '3.0',
            'max_version': '',
            'skip': ''},
        {
            'name': 'multi_in_test',
            'create_tables': [
                """
            CREATE TABLE multi_in_compact_test (
                group text,
                zipcode text,
                state text,
                fips_regions int,
                city text,
                PRIMARY KEY(group,zipcode,state,fips_regions)
            )  """],
            'truncates': ["TRUNCATE multi_in_compact_test"],
            'inserts': [
                "INSERT INTO multi_in_compact_test (group, zipcode, state, fips_regions, city) VALUES ('%s', '%s', '%s', %s, '%s')" % d
                for d in [
                    ('test', '06029', 'CT', 9, 'Ellington'),
                    ('test', '06031', 'CT', 9, 'Falls Village'),
                    ('test', '06902', 'CT', 9, 'Stamford'),
                    ('test', '06927', 'CT', 9, 'Stamford'),
                    ('test', '10015', 'NY', 36, 'New York'),
                    ('test', '07182', 'NJ', 34, 'Newark'),
                    ('test', '73301', 'TX', 48, 'Austin'),
                    ('test', '94102', 'CA', 6, 'San Francisco'),

                    ('test2', '06029', 'CT', 9, 'Ellington'),
                    ('test2', '06031', 'CT', 9, 'Falls Village'),
                    ('test2', '06902', 'CT', 9, 'Stamford'),
                    ('test2', '06927', 'CT', 9, 'Stamford'),
                    ('test2', '10015', 'NY', 36, 'New York'),
                    ('test2', '07182', 'NJ', 34, 'Newark'),
                    ('test2', '73301', 'TX', 48, 'Austin'),
                    ('test2', '94102', 'CA', 6, 'San Francisco'),
                ]],
            'queries': ["#LENGTH select zipcode from multi_in_compact_test",
                        "#LENGTH select zipcode from multi_in_compact_test where group='test'",
                        "#LENGTH select zipcode from multi_in_compact_test where zipcode='06902' ALLOW FILTERING",
                        "#LENGTH select zipcode from multi_in_compact_test where group='test' and zipcode='06902'",
                        "#LENGTH select zipcode from multi_in_compact_test where group='test' and zipcode IN ('06902','73301','94102')",
                        "#LENGTH select zipcode from multi_in_compact_test where group='test' AND "
                        "zipcode IN ('06902','73301','94102') and state IN ('CT','CA')",
                        "#LENGTH select zipcode from multi_in_compact_test where group='test' AND "
                        "zipcode IN ('06902','73301','94102') and state IN ('CT','CA') and fips_regions = 9",
                        "#LENGTH select zipcode from multi_in_compact_test where group='test' AND "
                        "zipcode IN ('06902','73301','94102') and state IN ('CT','CA') ORDER BY zipcode DESC",
                        "#LENGTH select zipcode from multi_in_compact_test where group='test' AND "
                        "zipcode IN ('06902','73301','94102') and state IN ('CT','CA') and fips_regions > 0",
                        "#LENGTH select zipcode from multi_in_compact_test where group='test' AND "
                        "zipcode IN ('06902','73301','94102') and state IN ('CT','CA') and fips_regions < 0"],
            'results': [16,
                        8,
                        2,
                        1,
                        3,
                        2,
                        1,
                        2,
                        2,
                        0],
            'invalid_queries': [],
            'min_version': '3.0',
            'max_version': '',
            'skip': ''},
        {
            'name': 'multi_in_compact_non_composite_test',
            'create_tables': [
                """CREATE TABLE multi_in_compact_non_composite_test (
                key int,
                c int,
                v int,
                PRIMARY KEY (key, c)
            ) """],
            'truncates': ["TRUNCATE multi_in_compact_non_composite_test"],
            'inserts': [
                "INSERT INTO multi_in_compact_non_composite_test (key, c, v) VALUES (0, 0, 0)",
                "INSERT INTO multi_in_compact_non_composite_test (key, c, v) VALUES (0, 1, 1)",
                "INSERT INTO multi_in_compact_non_composite_test (key, c, v) VALUES (0, 2, 2)"],
            'queries': ["SELECT * FROM multi_in_compact_non_composite_test WHERE key=0 AND c IN (0, 2)"],
            'results': [[[0, 0, 0], [0, 2, 2]]],
            'min_version': '',
            'max_version': '',
            'skip': ''},
        {
            'name': 'float_with_exponent_test',
            'create_tables': [
                """CREATE TABLE float_with_exponent_test (
                k int PRIMARY KEY,
                d double,
                f float
            )"""],
            'truncates': ["TRUNCATE float_with_exponent_test"],
            'inserts': [
                "INSERT INTO float_with_exponent_test(k, d, f) VALUES (0, 3E+10, 3.4E3)",
                "INSERT INTO float_with_exponent_test(k, d, f) VALUES (1, 3.E10, -23.44E-3)",
                "INSERT INTO float_with_exponent_test(k, d, f) VALUES (2, 3, -2)"],
            'queries': [],
            'results': [],
            'min_version': '',
            'max_version': '',
            'skip': ''},
        {
            'name': 'compact_metadata_test',
            'create_tables': [
                """CREATE TABLE compact_metadata_test (
                id int primary key,
                i int
            ) """],
            'truncates': ["TRUNCATE compact_metadata_test"],
            'inserts': ["INSERT INTO compact_metadata_test (id, i) VALUES (1, 2);"],
            'queries': ["SELECT * FROM compact_metadata_test"],
            'results': [[[1, 2]]],
            'min_version': '',
            'max_version': '',
            'skip': ''},
        {
            'name': 'ticket_5230_test',
            'create_tables': [
                """CREATE TABLE ticket_5230_test (
                key text,
                c text,
                v text,
                PRIMARY KEY (key, c)
            )"""],
            'truncates': ["TRUNCATE ticket_5230_test"],
            'inserts': ["INSERT INTO ticket_5230_test(key, c, v) VALUES ('foo', '1', '1')",
                        "INSERT INTO ticket_5230_test(key, c, v) VALUES ('foo', '2', '2')",
                        "INSERT INTO ticket_5230_test(key, c, v) VALUES ('foo', '3', '3')"],
            'queries': ["SELECT c FROM ticket_5230_test WHERE key = 'foo' AND c IN ('1', '2');"],
            'results': [[['1'], ['2']]],
            'min_version': '',
            'max_version': '',
            'skip': ''},
        {
            'name': 'conversion_functions_test',
            'create_tables': [
                """CREATE TABLE conversion_functions_test (
                k int PRIMARY KEY,
                i varint,
                b blob
            )"""],
            'truncates': ["TRUNCATE ticket_5230_test"],
            'inserts': [
                "INSERT INTO conversion_functions_test(k, i, b) VALUES (0, blobAsVarint(bigintAsBlob(3)), textAsBlob('foobar'))"],
            'queries': ["SELECT i, blobAsText(b) FROM conversion_functions_test WHERE k = 0"],
            'results': [[[3, 'foobar']]],
            'min_version': '',
            'max_version': '',
            'skip': ''},
        {
            'name': 'function_and_reverse_type_test: CASSANDRA-5386',
            'create_tables': [
                """ CREATE TABLE function_and_reverse_type_test (
                k int,
                c timeuuid,
                v int,
                PRIMARY KEY (k, c)
            ) WITH CLUSTERING ORDER BY (c DESC)"""],
            'truncates': [],
            'inserts': ["INSERT INTO function_and_reverse_type_test (k, c, v) VALUES (0, now(), 0);"],
            'queries': [],
            'results': [],
            'min_version': '',
            'max_version': '',
            'skip': ''},
        {
            'name': 'NPE_during_select_with_token_test: Test for NPE during CQL3 select with token() CASSANDRA-5404',
            'create_tables': ["CREATE TABLE NPE_during_select_with_token_test (key text PRIMARY KEY)"],
            'truncates': [],
            'inserts': [],
            'queries': [],
            'results': [],
            'invalid_queries': [
                "select * from NPE_during_select_with_token_test where token(key) > token(int(3030343330393233)) limit 1;"],
            'min_version': '',
            'max_version': '',
            'skip': ''},
        {
            'name': 'empty_blob_test',
            'create_tables': ["CREATE TABLE empty_blob_test (k int PRIMARY KEY, b blob)"],
            'truncates': ["TRUNCATE empty_blob_test"],
            'inserts': ["INSERT INTO empty_blob_test (k, b) VALUES (0, 0x)"],
            'queries': ["SELECT * FROM empty_blob_test"],
            'results': [[[0, b'']]],
            'min_version': '',
            'max_version': '',
            'skip': ''},

        {
            'name': 'clustering_order_and_functions_test',
            'create_tables': ["""CREATE TABLE clustering_order_and_functions_test (
                    k int,
                    t timeuuid,
                    PRIMARY KEY (k, t)
                ) WITH CLUSTERING ORDER BY (t DESC)"""],
            'truncates': ["TRUNCATE clustering_order_and_functions_test"],
            'inserts': ["INSERT INTO clustering_order_and_functions_test (k, t) VALUES (%d, now())" % i for i in
                        range(5)] + ["SELECT dateOf(t) FROM clustering_order_and_functions_test"],
            'queries': [],
            'results': [],
            'min_version': '',
            'max_version': '',
            'skip': ''},
        {
            'name': 'conditional_update_test',
            'create_tables': ["""CREATE TABLE conditional_update_test (
                    k int PRIMARY KEY,
                    v1 int,
                    v2 text,
                    v3 int
                )"""],
            'truncates': ["TRUNCATE conditional_update_test"],
            'inserts': [],
            'queries': ["UPDATE conditional_update_test SET v1 = 3, v2 = 'bar' WHERE k = 0 IF v1 = 4",
                        "UPDATE conditional_update_test SET v1 = 3, v2 = 'bar' WHERE k = 0 IF EXISTS",
                        "INSERT INTO conditional_update_test (k, v1, v2) VALUES (0, 2, 'foo') IF NOT EXISTS",
                        "INSERT INTO conditional_update_test (k, v1, v2) VALUES (0, 5, 'bar') IF NOT EXISTS",
                        "SELECT * FROM conditional_update_test",
                        "UPDATE conditional_update_test SET v1 = 3, v2 = 'bar' WHERE k = 0 IF v1 = 4",
                        "SELECT * FROM conditional_update_test",
                        "UPDATE conditional_update_test SET v2 = 'bar', v1 = 3 WHERE k = 0 IF v1 = 2",
                        "UPDATE conditional_update_test SET v2 = 'bar', v1 = 3 WHERE k = 0 IF EXISTS",
                        "SELECT * FROM conditional_update_test",
                        "UPDATE conditional_update_test SET v1 = 5, v2 = 'foobar' WHERE k = 0 IF v1 = 3 AND v2 = 'foo'",
                        "SELECT * FROM conditional_update_test",
                        "UPDATE conditional_update_test SET v1 = 5, v2 = 'foobar' WHERE k = 0 IF v1 = 3 AND v2 = 'bar'",
                        "SELECT * FROM conditional_update_test",
                        "DELETE v2 FROM conditional_update_test WHERE k = 0 IF v1 = 3",
                        "SELECT * FROM conditional_update_test",
                        "DELETE v2 FROM conditional_update_test WHERE k = 0 IF v1 = null",
                        "SELECT * FROM conditional_update_test",
                        "DELETE v2 FROM conditional_update_test WHERE k = 0 IF v1 = 5",
                        "SELECT * FROM conditional_update_test",
                        "DELETE v1 FROM conditional_update_test WHERE k = 0 IF v3 = 4",
                        "DELETE v1 FROM conditional_update_test WHERE k = 0 IF v3 = null",
                        "SELECT * FROM conditional_update_test",
                        "DELETE FROM conditional_update_test WHERE k = 0 IF v1 = null",
                        "SELECT * FROM conditional_update_test",
                        "UPDATE conditional_update_test SET v1 = 3, v2 = 'bar' WHERE k = 0 IF EXISTS",
                        "DELETE FROM conditional_update_test WHERE k = 0 IF v1 IN (null)"],
            'results': [[[False]],
                        [[False]],
                        [[True]],
                        [[False, 0, 2, 'foo', None]],
                        [[0, 2, 'foo', None]],
                        [[0, 2, 'foo', None]],
                        [[False, 2]],
                        [[0, 2, 'foo', None]],
                        [[True]],
                        [[True]],
                        [[0, 3, 'bar', None]],
                        [[False, 3, 'bar']],
                        [[0, 3, 'bar', None]],
                        [[True]],
                        [[0, 5, 'foobar', None]],
                        [[False, 5]],
                        [[0, 5, 'foobar', None]],
                        [[False, 5]],
                        [[0, 5, 'foobar', None]],
                        [[True]],
                        [[0, 5, None, None]],
                        [[False, None]],
                        [[True]],
                        [[0, None, None, None]],
                        [[True]],
                        [],
                        [[False]],
                        [[True]]
                        ],
            'min_version': '',
            'max_version': '',
            'skip': 'Not implemented: LWT'},
        {
            'name': 'non_eq_conditional_update_test',
            'create_tables': ["""CREATE TABLE non_eq_conditional_update_test (
                    k int PRIMARY KEY,
                    v1 int,
                    v2 text,
                    v3 int
                )"""],
            'truncates': ["TRUNCATE non_eq_conditional_update_test"],
            'inserts': ["INSERT INTO non_eq_conditional_update_test (k, v1, v2) VALUES (0, 2, 'foo')"],
            'queries': ["UPDATE non_eq_conditional_update_test SET v2 = 'bar' WHERE k = 0 IF v1 < 3",
                        "UPDATE non_eq_conditional_update_test SET v2 = 'bar' WHERE k = 0 IF v1 <= 3",
                        "UPDATE non_eq_conditional_update_test SET v2 = 'bar' WHERE k = 0 IF v1 > 1",
                        "UPDATE non_eq_conditional_update_test SET v2 = 'bar' WHERE k = 0 IF v1 >= 1",
                        "UPDATE non_eq_conditional_update_test SET v2 = 'bar' WHERE k = 0 IF v1 != 1",
                        "UPDATE non_eq_conditional_update_test SET v2 = 'bar' WHERE k = 0 IF v1 != 2",
                        "UPDATE non_eq_conditional_update_test SET v2 = 'bar' WHERE k = 0 IF v1 IN (0, 1, 2)",
                        "UPDATE non_eq_conditional_update_test SET v2 = 'bar' WHERE k = 0 IF v1 IN (142, 276)",
                        "UPDATE non_eq_conditional_update_test SET v2 = 'bar' WHERE k = 0 IF v1 IN ()"],
            'results': [[[True]],
                        [[True]],
                        [[True]],
                        [[True]],
                        [[True]],
                        [[False, 2]],
                        [[True]],
                        [[False, 2]],
                        [[False, 2]]],
            'min_version': '',
            'max_version': '',
            'skip': 'Not implemented: LWT + Segmentation fault on shard 6'},
        {
            'name': 'conditional_delete_test',
            'create_tables': ["""CREATE TABLE conditional_delete_test1 (
                    k int PRIMARY KEY,
                    v1 int,
                )""", """
                CREATE TABLE conditional_delete_test2 (
                    k text,
                    s text static,
                    i int,
                    v text,
                    PRIMARY KEY (k, i)
                )"""],
            'truncates': ["TRUNCATE conditional_delete_test1", "TRUNCATE conditional_delete_test2"],
            'inserts': [],
            'queries': ["DELETE FROM conditional_delete_test1 WHERE k=1 IF EXISTS",
                        "INSERT INTO conditional_delete_test1 (k, v1) VALUES (1, 2) IF NOT EXISTS",
                        "DELETE FROM conditional_delete_test1 WHERE k=1 IF EXISTS",
                        "SELECT * FROM conditional_delete_test1 WHERE k=1",
                        "DELETE FROM conditional_delete_test1 WHERE k=1 IF EXISTS",
                        "INSERT INTO conditional_delete_test1 (k, v1) VALUES (2, 2) IF NOT EXISTS USING TTL 1",
                        "DELETE FROM conditional_delete_test1 WHERE k=2 IF EXISTS",
                        "SELECT * FROM conditional_delete_test1 WHERE k=2",
                        "INSERT INTO conditional_delete_test1 (k, v1) VALUES (3, 2) IF NOT EXISTS",
                        "DELETE v1 FROM conditional_delete_test1 WHERE k=3 IF EXISTS",
                        "SELECT * FROM conditional_delete_test1 WHERE k=3",
                        "DELETE v1 FROM conditional_delete_test1 WHERE k=3 IF EXISTS",
                        "DELETE FROM conditional_delete_test1 WHERE k=3 IF EXISTS",
                        "INSERT INTO conditional_delete_test2 (k, s, i, v) VALUES ('k', 's', 0, 'v') IF NOT EXISTS",
                        "DELETE v FROM conditional_delete_test2 WHERE k='k' AND i=0 IF EXISTS",
                        "DELETE FROM conditional_delete_test2 WHERE k='k' AND i=0 IF EXISTS",
                        "DELETE v FROM conditional_delete_test2 WHERE k='k' AND i=0 IF EXISTS"
                        "DELETE FROM conditional_delete_test2 WHERE k='k' AND i=0 IF EXISTS"],
            'results': [[[False]],
                        [[True]],
                        [[True]],
                        [],
                        [[False]],
                        [[True]],
                        [[False]],
                        [],
                        [[True]],
                        [[True]],
                        [[3, None]],
                        [[True]],
                        [[True]],
                        [],
                        [[True]],
                        [[True]],
                        [[False]],
                        [[False]]
                        ],
            'invalid_queries': ["DELETE FROM conditional_delete_test2 WHERE k = 'k' IF EXISTS",
                                "DELETE FROM conditional_delete_test2 WHERE k = 'k' IF v = 'foo'",
                                "DELETE FROM conditional_delete_test2 WHERE i = 0 IF EXISTS",
                                "DELETE FROM conditional_delete_test2 WHERE k = 0 AND i > 0 IF EXISTS",
                                "DELETE FROM conditional_delete_test2 WHERE k = 0 AND i > 0 IF v = 'foo'"],
            'min_version': '',
            'max_version': '',
            'skip': 'Not implemented: LWT'},
        {
            'name': 'range_key_ordered_test',
            'create_tables': ["CREATE TABLE range_key_ordered_test ( k int PRIMARY KEY)"],
            'truncates': ["TRUNCATE range_key_ordered_test"],
            'inserts': ["INSERT INTO range_key_ordered_test(k) VALUES (-1)",
                        "INSERT INTO range_key_ordered_test(k) VALUES ( 0)",
                        "INSERT INTO range_key_ordered_test(k) VALUES ( 1)"],
            'queries': ["#SORTED SELECT * FROM range_key_ordered_test"],
            'results': [[[-1], [0], [1]]],
            'invalid_queries': ["SELECT * FROM range_key_ordered_test WHERE k >= -1 AND k < 1;"],
            'min_version': '',
            'max_version': '',
            'skip': ''},
        {
            'name': 'nonpure_function_collection_test: CASSANDRA-5795',
            'create_tables': [
                "CREATE TABLE nonpure_function_collection_test (k int PRIMARY KEY, v list<timeuuid>)"],
            'truncates': [],
            'inserts': ["INSERT INTO nonpure_function_collection_test(k, v) VALUES (0, [now()])"],
            'queries': [],
            'results': [],
            'min_version': '',
            'max_version': '',
            'skip': ''},
        {
            'name': 'empty_in_test',
            'create_tables': [
                "CREATE TABLE empty_in_test1 (k1 int, k2 int, v int, PRIMARY KEY (k1, k2))",
                "CREATE TABLE empty_in_test2 (k1 int, k2 int, v int, PRIMARY KEY (k1, k2)) "],
            'truncates': ["TRUNCATE empty_in_test1", "TRUNCATE empty_in_test2"],
            'inserts': ["INSERT INTO empty_in_test1 (k1, k2, v) VALUES (%d, %d, %d)" % (i, j, i + j) for i in
                        range(2) for j in range(2)] +
                       ["INSERT INTO empty_in_test2 (k1, k2, v) VALUES (%d, %d, %d)" % (i, j, i + j) for i in
                        range(2) for j in range(2)],
            'queries': ["SELECT v FROM empty_in_test1 WHERE k1 IN ()",
                        "SELECT v FROM empty_in_test1 WHERE k1 = 0 AND k2 IN ()",
                        "DELETE FROM empty_in_test1 WHERE k1 IN ()",
                        "SELECT * FROM empty_in_test1",
                        "UPDATE empty_in_test1 SET v = 3 WHERE k1 IN () AND k2 = 2",
                        "SELECT * FROM empty_in_test1",
                        "SELECT v FROM empty_in_test2 WHERE k1 IN ()",
                        "SELECT v FROM empty_in_test2 WHERE k1 = 0 AND k2 IN ()",
                        "DELETE FROM empty_in_test2 WHERE k1 IN ()",
                        "SELECT * FROM empty_in_test2",
                        "UPDATE empty_in_test2 SET v = 3 WHERE k1 IN () AND k2 = 2",
                        "SELECT * FROM empty_in_test2"
                        ],
            'results': [[],
                        [],
                        [],
                        [[1, 0, 1], [1, 1, 2], [0, 0, 0], [0, 1, 1]],
                        [],
                        [[1, 0, 1], [1, 1, 2], [0, 0, 0], [0, 1, 1]],
                        [],
                        [],
                        [],
                        [[1, 0, 1], [1, 1, 2], [0, 0, 0], [0, 1, 1]],
                        [],
                        [[1, 0, 1], [1, 1, 2], [0, 0, 0], [0, 1, 1]]
                        ],
            'min_version': '',
            'max_version': '',
            'skip': ''},
        {
            'name': 'collection_flush_test: CASSANDRA-5805',
            'create_tables': [
                "CREATE TABLE collection_flush_test (k int PRIMARY KEY, s set<int>)"],
            'truncates': ["TRUNCATE collection_flush_test"],
            'inserts': ["INSERT INTO collection_flush_test(k, s) VALUES (1, {1})",
                        "#REMOTER_RUN nodetool flush",
                        "INSERT INTO collection_flush_test(k, s) VALUES (1, {2})",
                        "#REMOTER_RUN nodetool flush"],
            'queries': ["SELECT * FROM collection_flush_test"],
            'results': [[[1, set([2])]]],
            'min_version': '',
            'max_version': '',
            'skip': ''},
        {
            'name': 'select_distinct_test',
            'create_tables': [
                "CREATE TABLE select_distinct_test1 (pk0 int, pk1 int, ck0 int, val int, PRIMARY KEY((pk0, pk1), ck0))",
                "CREATE TABLE select_distinct_test2 (pk0 int, pk1 int, val int, PRIMARY KEY((pk0, pk1))) ",
                "CREATE TABLE select_distinct_test3 (pk int, name text, val int, PRIMARY KEY(pk, name)) "],
            'truncates': ["TRUNCATE select_distinct_test1", "TRUNCATE select_distinct_test2",
                          "TRUNCATE select_distinct_test3"],
            'inserts': ['INSERT INTO select_distinct_test1 (pk0, pk1, ck0, val) VALUES (%d, %d, 0, 0)' % (i, i) for
                        i in range(3)] +
                       ['INSERT INTO select_distinct_test1 (pk0, pk1, ck0, val) VALUES (%d, %d, 1, 1)' % (i, i) for
                        i in range(3)] +
                       ['INSERT INTO select_distinct_test2 (pk0, pk1, val) VALUES (%d, %d, %d)' % (i, i, i) for i in
                        range(3)] +
                       ["INSERT INTO select_distinct_test3 (pk, name, val) VALUES (%d, 'name0', 0)" % i for i in
                        range(3)] +
                       ["INSERT INTO select_distinct_test3 (pk, name, val) VALUES (%d, 'name1', 1)" % i for i in
                        range(3)],
            'queries': ['SELECT DISTINCT pk0, pk1 FROM select_distinct_test1 LIMIT 1',
                        '#SORTED SELECT DISTINCT pk0, pk1 FROM select_distinct_test1 LIMIT 3',
                        'SELECT DISTINCT pk0, pk1 FROM select_distinct_test2 LIMIT 1',
                        '#SORTED SELECT DISTINCT pk0, pk1 FROM select_distinct_test2 LIMIT 3',
                        'SELECT DISTINCT pk FROM select_distinct_test3 LIMIT 1',
                        '#SORTED SELECT DISTINCT pk FROM select_distinct_test3 LIMIT 3'],
            'results': [[[0, 0]],
                        [[0, 0], [1, 1], [2, 2]],
                        [[0, 0]],
                        [[0, 0], [1, 1], [2, 2]],
                        [[1]],
                        [[0], [1], [2]]],
            'min_version': '',
            'max_version': '',
            'skip': ''},
        {
            'name': 'function_with_null_test',
            'create_tables': ["""
                CREATE TABLE function_with_null_test (
                    k int PRIMARY KEY,
                    t timeuuid
                )"""],
            'truncates': ["TRUNCATE function_with_null_test"],
            'inserts': ["INSERT INTO function_with_null_test(k) VALUES (0)"],
            'queries': ["SELECT dateOf(t) FROM function_with_null_test WHERE k=0"],
            'results': [[[None]]],
            'min_version': '',
            'max_version': '',
            'skip': ''},
        {
            'name': 'cas_simple_test',
            'create_tables': ["CREATE TABLE cas_simple_test (tkn int, consumed boolean, PRIMARY KEY (tkn))"],
            'truncates': ["TRUNCATE cas_simple_test"],
            'inserts': [],
            'queries': [[["INSERT INTO cas_simple_test (tkn, consumed) VALUES ({},FALSE);".format(k),
                          "UPDATE cas_simple_test SET consumed = TRUE WHERE tkn = {} IF consumed = FALSE;".format(
                              k),
                          "UPDATE cas_simple_test SET consumed = TRUE WHERE tkn = {} IF consumed = FALSE;".format(
                              k).format(i)] for k in range(1, 10)][j][i] for j in range(9) for i in
                        range(3)],
            'results': [[], [[True]], [[False, True]]] * 3,
            'min_version': '',
            'max_version': '',
            'skip': 'Not implemented: LWT'},
        {
            # SELECT .. WHERE col1=val AND col2 IN (1,2) CASSANDRA-6050
            'name': "internal_application_error_on_select_test: Test for 'Internal application error' on",
            'create_tables': ["""
                CREATE TABLE internal_application_error_on_select_test (
                    k int PRIMARY KEY,
                    a int,
                    b int
                )
            """, "CREATE INDEX ON internal_application_error_on_select_test(a)"],
            'truncates': [],
            'inserts': [],
            'queries': [],
            'results': [],
            'invalid_queries': [
                "SELECT * FROM internal_application_error_on_select_test WHERE a = 3 AND b IN (1, 3)"],
            'min_version': '',
            'max_version': '',
            'skip': ''},
        {
            'name': 'store_sets_with_if_not_exists_test: Test to fix bug where sets are not stored by INSERT with '
                    'IF NOT EXISTS CASSANDRA-6069',
            'create_tables': ["""
                CREATE TABLE store_sets_with_if_not_exists_test (
                    k int PRIMARY KEY,
                    s set<int>
                )
            """],
            'truncates': ["TRUNCATE store_sets_with_if_not_exists_test"],
            'inserts': [],
            'queries': ["INSERT INTO store_sets_with_if_not_exists_test(k, s) VALUES (0, {1, 2, 3}) IF NOT EXISTS",
                        "SELECT * FROM store_sets_with_if_not_exists_test"],
            'results': [[[True]],
                        [[0, {1, 2, 3}]]],
            'min_version': '',
            'max_version': '',
            'skip': 'Not implemented: LWT'},
        {
            # adds the deletion info of the CF in argument. CASSANDRA-6115
            'name': 'add_deletion_info_in_unsorted_column_test: Test that UnsortedColumns.addAll(ColumnFamily)',
            'create_tables': [
                "CREATE TABLE add_deletion_info_in_unsorted_column_test (k int, v int, PRIMARY KEY (k, v))"],
            'truncates': ["TRUNCATE add_deletion_info_in_unsorted_column_test"],
            'inserts': ["INSERT INTO add_deletion_info_in_unsorted_column_test (k, v) VALUES (0, 1)",
                        "BEGIN BATCH DELETE FROM add_deletion_info_in_unsorted_column_test WHERE k=0 AND v=1; "
                        "INSERT INTO add_deletion_info_in_unsorted_column_test (k, v) VALUES (0, 2); APPLY BATCH"],
            'queries': ["SELECT * FROM add_deletion_info_in_unsorted_column_test"],
            'results': [[[0, 2]]],
            'min_version': '',
            'max_version': '',
            'skip': ''},
        {
            'name': 'column_name_validation_test',
            'create_tables': ["""
                CREATE TABLE column_name_validation_test (
                    k text,
                    c int,
                    v timeuuid,
                    PRIMARY KEY (k, c)
                )
            """],
            'truncates': [],
            'inserts': [],
            'queries': [],
            'results': [],
            'invalid_queries': ["INSERT INTO column_name_validation_test(k, c) VALUES ('', 0)",
                                "INSERT INTO column_name_validation_test(k, c) VALUES (0, 10000000000)",
                                "INSERT INTO column_name_validation_test(k, c, v) VALUES (0, 0, 550e8400-e29b-41d4-a716-446655440000)"],
            'min_version': '',
            'max_version': '',
            'skip': ''},
        {
            'name': 'user_types_test',
            'create_tables': ["""
              CREATE TYPE address (
              street text,
              city text,
              zip_code int,
              phones set<text>
              )
           """, """
              CREATE TYPE fullname (
               firstname text,
               lastname text
              )
           """, """
              CREATE TABLE user_types_test (
               id uuid PRIMARY KEY,
               name frozen<fullname>,
               addresses map<text, frozen<address>>
              )
           """],
            'truncates': ["TRUNCATE user_types_test"],
            'inserts': [
                "INSERT INTO user_types_test (id, name) VALUES (ea0b7cc8-dee9-437e-896c-c14ed34ce9cd, ('Paul', 'smith'))"],
            'queries': [
                "SELECT name.firstname FROM user_types_test WHERE id = ea0b7cc8-dee9-437e-896c-c14ed34ce9cd",
                "SELECT name.firstname FROM user_types_test WHERE id = ea0b7cc8-dee9-437e-896c-c14ed34ce9cd",
                "UPDATE user_types_test SET addresses = addresses + { 'home': ( '...', 'SF',  94102, {'123456'} ) } "
                "WHERE id=ea0b7cc8-dee9-437e-896c-c14ed34ce9cd"],
            'results': [[['Paul']],
                        [['Paul']],
                        []],
            'min_version': '',
            'max_version': '',
            'skip': ''},
        {
            # only tests normal non-frozen UDT. Non-frozen UDT isn't supported inside collection.
            'name': 'non-frozen user_types_test',
            'create_tables': ["""
              CREATE TYPE home_address (
              street text,
              city text,
              zip_code int,
              phones set<text>
              )
           """, """
              CREATE TYPE non_frozen_fullname (
               firstname text,
               lastname text
              )
           """, """
              CREATE TABLE non_frozen_user_types_test (
               id uuid PRIMARY KEY,
               name non_frozen_fullname,
               addresses map<text, frozen<home_address>>
              )
           """],
            'truncates': ["TRUNCATE non_frozen_user_types_test"],
            'inserts': [
                "INSERT INTO non_frozen_user_types_test (id, name) VALUES (ea0b7cc8-dee9-437e-896c-c14ed34ce9cd, ('Paul', 'smith'))"],
            'queries': [
                "SELECT name.firstname FROM non_frozen_user_types_test WHERE id = ea0b7cc8-dee9-437e-896c-c14ed34ce9cd",
                "SELECT name.lastname FROM non_frozen_user_types_test WHERE id = ea0b7cc8-dee9-437e-896c-c14ed34ce9cd",
                "UPDATE non_frozen_user_types_test SET addresses = addresses + { 'home': ( '...', 'SF',  94102, {'123456'} ) } WHERE "
                "id=ea0b7cc8-dee9-437e-896c-c14ed34ce9cd",
                "#STR SELECT addresses FROM non_frozen_user_types_test WHERE id = ea0b7cc8-dee9-437e-896c-c14ed34ce9cd"],
            'results': [[['Paul']],
                        [['smith']],
                        [],
                        "[[OrderedMapSerializedKey([('home', home_address(street='...', city='SF', zip_code=94102, "
                        "phones=SortedSet(['123456'])))])]]"],
            'min_version': '',
            'max_version': '',
            'skip_condition': 'self.version_non_frozen_udt_support()',
            'skip': ''},
        {
            'name': 'more_user_types_test',
            'create_tables': ["""
            CREATE TYPE type1 (
                s set<text>,
                m map<text, text>,
                l list<text>
            )
        """, """
            CREATE TYPE type2 (
                s set<frozen<type1>>,
            )
        """, "CREATE TABLE more_user_types_test (id int PRIMARY KEY, val frozen<type2>)"],
            'truncates': ["TRUNCATE more_user_types_test"],
            'inserts': [
                "INSERT INTO more_user_types_test(id, val) "
                "VALUES (0, { s : {{ s : {'foo', 'bar'}, m : { 'foo' : 'bar' }, l : ['foo', 'bar']} }})"
            ],
            'queries': ["#STR SELECT * FROM more_user_types_test"],
            'results': ["[[0, type2(s=SortedSet([type1(s=SortedSet(['bar', 'foo']), "
                        "m=OrderedMapSerializedKey([('foo', 'bar')]), l=['foo', 'bar'])]))]]"],
            'min_version': '',
            'max_version': '',
            'skip': ''},
        {
            'name': 'intersection_logic_returns_empty_result_test',
            'create_tables': ["""
            CREATE TABLE intersection_logic_returns_empty_result_test1 (
                k int,
                v int,
                PRIMARY KEY (k, v)
            )
        """, """
            CREATE TABLE intersection_logic_returns_empty_result_test2 (
                k int,
                v int,
                c1 int,
                c2 int,
                PRIMARY KEY (k, v)
            )
        """],
            'truncates': ["TRUNCATE intersection_logic_returns_empty_result_test1"],
            'inserts': ["INSERT INTO intersection_logic_returns_empty_result_test1 (k, v) VALUES (0, 0)"],
            'queries': ["SELECT v FROM intersection_logic_returns_empty_result_test1 WHERE k=0 AND v IN (1, 0)",
                        "SELECT v FROM intersection_logic_returns_empty_result_test1 WHERE v IN (1, 0) ALLOW FILTERING",
                        "INSERT INTO intersection_logic_returns_empty_result_test2 (k, v) VALUES (0, 0)",
                        "SELECT v FROM intersection_logic_returns_empty_result_test2 WHERE k=0 AND v IN (1, 0)",
                        "SELECT v FROM intersection_logic_returns_empty_result_test2 WHERE v IN (1, 0) ALLOW FILTERING",
                        "DELETE FROM intersection_logic_returns_empty_result_test2 WHERE k = 0",
                        "UPDATE intersection_logic_returns_empty_result_test2 SET c2 = 1 WHERE k = 0 AND v = 0",
                        "SELECT v FROM intersection_logic_returns_empty_result_test2 WHERE k=0 AND v IN (1, 0)",
                        "DELETE c2 FROM intersection_logic_returns_empty_result_test2 WHERE k = 0 AND v = 0",
                        "SELECT v FROM intersection_logic_returns_empty_result_test2 WHERE k=0 AND v IN (1, 0)",
                        "SELECT v FROM intersection_logic_returns_empty_result_test2 WHERE v IN (1, 0) ALLOW FILTERING"],
            'results': [[[0]],
                        [[0]],
                        [],
                        [[0]],
                        [[0]],
                        [],
                        [],
                        [[0]],
                        [],
                        [],
                        []],
            'min_version': '',
            'max_version': '',
            'skip': ''},
        {
            'name': 'nan_infinity_test',
            'create_tables': ["CREATE TABLE nan_infinity_test (f float PRIMARY KEY)"],
            'truncates': ["TRUNCATE nan_infinity_test"],
            'inserts': ["INSERT INTO nan_infinity_test(f) VALUES (NaN)",
                        "INSERT INTO nan_infinity_test(f) VALUES (-NaN)",
                        "INSERT INTO nan_infinity_test(f) VALUES (Infinity)",
                        "INSERT INTO nan_infinity_test(f) VALUES (-Infinity)"],
            'queries': ["#STR SELECT * FROM nan_infinity_test"],
            'results': ['[[nan], [inf], [-inf]]'],
            'min_version': '',
            'max_version': '',
            'skip': ''},
        {
            'name': 'static_columns_test',
            'create_tables': ["""
            CREATE TABLE static_columns_test (
                k int,
                p int,
                s int static,
                v int,
                PRIMARY KEY (k, p)
            )
        """],
            'truncates': ["TRUNCATE static_columns_test"],
            'inserts': ["INSERT INTO static_columns_test(k, s) VALUES (0, 42)",
                        "SELECT s, writetime(s) FROM static_columns_test WHERE k=0"],
            'queries': ["SELECT * FROM static_columns_test",
                        "INSERT INTO static_columns_test(k, p, s, v) VALUES (0, 0, 12, 0)",
                        "INSERT INTO static_columns_test(k, p, s, v) VALUES (0, 1, 24, 1)",
                        "SELECT * FROM static_columns_test",
                        "SELECT * FROM static_columns_test WHERE k=0 AND p=0",
                        "SELECT * FROM static_columns_test WHERE k=0 AND p=0 ORDER BY p DESC",
                        "SELECT * FROM static_columns_test WHERE k=0 AND p=1",
                        "SELECT * FROM static_columns_test WHERE k=0 AND p=1 ORDER BY p DESC",
                        "SELECT * FROM static_columns_test WHERE k=0 AND p IN (0, 1)",
                        "SELECT p, v FROM static_columns_test WHERE k=0 AND p=1",
                        "SELECT DISTINCT s FROM static_columns_test WHERE k=0",
                        "SELECT s FROM static_columns_test WHERE k=0",
                        "SELECT s, v FROM static_columns_test WHERE k=0",
                        "SELECT s, v FROM static_columns_test WHERE k=0 AND p=1",
                        "SELECT p, s FROM static_columns_test WHERE k=0 AND p=1",
                        "SELECT k, p, s FROM static_columns_test WHERE k=0 AND p=1",
                        "DELETE FROM static_columns_test WHERE k=0 AND p=0",
                        "SELECT * FROM static_columns_test",
                        "DELETE s FROM static_columns_test WHERE k=0",
                        "SELECT * FROM static_columns_test"],
            'results': [[[0, None, 42, None]],
                        [],
                        [],
                        [[0, 0, 24, 0], [0, 1, 24, 1]],
                        [[0, 0, 24, 0]],
                        [[0, 0, 24, 0]],
                        [[0, 1, 24, 1]],
                        [[0, 1, 24, 1]],
                        [[0, 0, 24, 0], [0, 1, 24, 1]],
                        [[1, 1]],
                        [[24]],
                        [[24], [24]],
                        [[24, 0], [24, 1]],
                        [[24, 1]],
                        [[1, 24]],
                        [[0, 1, 24]],
                        [],
                        [[0, 1, 24, 1]],
                        [],
                        [[0, 1, None, 1]]],
            'min_version': '',
            'max_version': '',
            'skip': ''},
        {
            'name': "select_count_paging_test: Test for the CASSANDRA-6579 'select count' paging bug",
            'create_tables': [
                "create table select_count_paging_test(field1 text, field2 timeuuid, field3 boolean, primary key(field1, field2))",
                "create index test_index on select_count_paging_test(field3);"],
            'truncates': ["TRUNCATE select_count_paging_test"],
            'inserts': [
                "insert into select_count_paging_test(field1, field2, field3) values ('hola', now(), false);",
                "insert into select_count_paging_test(field1, field2, field3) values ('hola', now(), false);"],
            'queries': ["select count(*) from select_count_paging_test where field3 = false limit 1;"],
            'results': [[[2]]],
            'min_version': '3.0',
            'max_version': '',
            'skip': ''},
        {
            'name': 'cas_and_ttl_test',
            'create_tables': ["CREATE TABLE cas_and_ttl_test (k int PRIMARY KEY, v int, lock boolean)"],
            'truncates': ["TRUNCATE cas_and_ttl_test"],
            'inserts': ["INSERT INTO cas_and_ttl_test (k, v, lock) VALUES (0, 0, false)",
                        "UPDATE cas_and_ttl_test USING TTL 1 SET lock=true WHERE k=0"],
            'queries': ["UPDATE cas_and_ttl_test SET v = 1 WHERE k = 0 IF lock = null"],
            'results': [[[True]]],
            'min_version': '',
            'max_version': '',
            'skip': 'Not implemented: LWT'},
        {
            'name': 'tuple_notation_test: Test the syntax introduced in CASSANDRA-4851',
            'create_tables': [
                "CREATE TABLE tuple_notation_test (k int, v1 int, v2 int, v3 int, PRIMARY KEY (k, v1, v2, v3))"],
            'truncates': ["TRUNCATE tuple_notation_test"],
            'inserts': ["INSERT INTO tuple_notation_test(k, v1, v2, v3) VALUES (0, %d, %d, %d)" % (i, j, k) for i in
                        range(2)
                        for j in range(2) for k in range(2)],
            'queries': ["SELECT v1, v2, v3 FROM tuple_notation_test WHERE k = 0",
                        "SELECT v1, v2, v3 FROM tuple_notation_test WHERE k = 0 AND (v1, v2, v3) >= (1, 0, 1)",
                        "SELECT v1, v2, v3 FROM tuple_notation_test WHERE k = 0 AND (v1, v2) >= (1, 1)",
                        "SELECT v1, v2, v3 FROM tuple_notation_test WHERE k = 0 AND (v1, v2) > (0, 1) AND (v1, v2, v3) <= (1, 1, 0)"],
            'results': [[[0, 0, 0],
                         [0, 0, 1],
                         [0, 1, 0],
                         [0, 1, 1],
                         [1, 0, 0],
                         [1, 0, 1],
                         [1, 1, 0],
                         [1, 1, 1]],
                        [[1, 0, 1], [1, 1, 0], [1, 1, 1]],
                        [[1, 1, 0], [1, 1, 1]],
                        [[1, 0, 0], [1, 0, 1], [1, 1, 0]]],
            'invalid_queries': ["SELECT v1, v2, v3 FROM tuple_notation_test WHERE k = 0 AND (v1, v3) > (1, 0)"],
            'min_version': '',
            'max_version': '',
            'skip': ''},
        {
            'name': "in_order_by_without_selecting_test: Test that columns don't need to be selected for ORDER BY "
                    "when there is a IN CASSANDRA-4911",
            'create_tables': [
                "CREATE TABLE in_order_by_without_selecting_test (k int, c1 int, c2 int, v int, PRIMARY KEY (k, c1, c2))"],
            'truncates': ["TRUNCATE in_order_by_without_selecting_test"],
            'inserts': ["INSERT INTO in_order_by_without_selecting_test(k, c1, c2, v) VALUES (0, 0, 0, 0)",
                        "INSERT INTO in_order_by_without_selecting_test(k, c1, c2, v) VALUES (0, 0, 1, 1)",
                        "INSERT INTO in_order_by_without_selecting_test(k, c1, c2, v) VALUES (0, 0, 2, 2)",
                        "INSERT INTO in_order_by_without_selecting_test(k, c1, c2, v) VALUES (1, 1, 0, 3)",
                        "INSERT INTO in_order_by_without_selecting_test(k, c1, c2, v) VALUES (1, 1, 1, 4)",
                        "INSERT INTO in_order_by_without_selecting_test(k, c1, c2, v) VALUES (1, 1, 2, 5)"],
            'queries': ["SELECT * FROM in_order_by_without_selecting_test WHERE k=0 AND c1 = 0 AND c2 IN (2, 0)",
                        "SELECT * FROM in_order_by_without_selecting_test WHERE k=0 AND c1 = 0 AND c2 IN (2, 0) ORDER BY c1 ASC, c2 ASC",
                        "SELECT v FROM in_order_by_without_selecting_test WHERE k=0 AND c1 = 0 AND c2 IN (2, 0)",
                        "SELECT v FROM in_order_by_without_selecting_test WHERE k=0 AND c1 = 0 AND c2 IN (2, 0) ORDER BY c1 ASC",
                        "SELECT v FROM in_order_by_without_selecting_test WHERE k=0 AND c1 = 0 AND c2 IN (2, 0) ORDER BY c1 DESC",
                        "SELECT v FROM in_order_by_without_selecting_test WHERE k IN (1, 0)",
                        # message="Cannot page queries with both ORDER BY and a IN restriction on the partition key; "
                        # "you must either remove the ORDER BY or the IN and sort client side, or disable paging for this query"
                        # "SELECT v FROM in_order_by_without_selecting_test WHERE k IN (1, 0) ORDER BY c1 ASC"
                        ],
            'results': [[[0, 0, 0, 0], [0, 0, 2, 2]],
                        [[0, 0, 0, 0], [0, 0, 2, 2]],
                        [[0], [2]],
                        [[0], [2]],
                        [[2], [0]], [[0], [1], [2], [3], [4], [5]],
                        [[0], [1], [2], [3], [4], [5]],
                        # [[0], [1], [2], [3], [4], [5]]
                        ],
            'min_version': '3.0',
            'max_version': '',
            'skip': ''},
        {
            'name': 'cas_and_compact_test: Test for CAS with compact storage table, and CASSANDRA-6813 in particular',
            'create_tables': ["""
            CREATE TABLE cas_and_compact_test (
                partition text,
                key text,
                owner text,
                PRIMARY KEY (partition, key)
            )
        """],
            'truncates': ["TRUNCATE cas_and_compact_test"],
            'inserts': ["INSERT INTO cas_and_compact_test(partition, key, owner) VALUES ('a', 'b', null)"],
            'queries': ["UPDATE cas_and_compact_test SET owner='z' WHERE partition='a' AND key='b' IF owner=null",
                        "UPDATE cas_and_compact_test SET owner='b' WHERE partition='a' AND key='b' IF owner='a'",
                        "UPDATE cas_and_compact_test SET owner='b' WHERE partition='a' AND key='b' IF owner='z'",
                        "INSERT INTO cas_and_compact_test(partition, key, owner) VALUES ('a', 'c', 'x') IF NOT EXISTS"],
            'results': [[[True]],
                        [[False, 'z']],
                        [[True]],
                        [[True]]],
            'min_version': '',
            'max_version': '',
            'skip': 'Not implemented: LWT'},

    ]

    @staticmethod
    def _get_table_name_from_query(query):
        regexp = re.compile(r"create table (?P<table_name>[a-z0-9_]+)\s?", re.MULTILINE | re.IGNORECASE)
        match = regexp.search(query)
        if match:
            return match.groupdict()["table_name"]
        return None

    def cql_create_simple_tables(self, session, rows):
        """ Create tables for truncate test """
        create_query = "CREATE TABLE IF NOT EXISTS truncate_table%d (my_id int PRIMARY KEY, col1 int, value int) "
        # Cannot create CDC log for a table,
        # because keyspace uses tablets.See issue  scylladb/scylladb#16317.
        if self.enable_cdc_for_tables:
            create_query += "with cdc = {'enabled': true, 'ttl': 0}"
        for i in range(rows):
            session.execute(create_query % i)
            # Added sleep after each created table
            time.sleep(15)

    @staticmethod
    def cql_insert_data_to_simple_tables(session, rows):
        def insert_query():
            return f'INSERT INTO truncate_table{i} (my_id, col1, value) VALUES ( {k}, {k}, {k})'
        for i in range(rows):
            for k in range(100):
                session.execute(insert_query())

    @staticmethod
    def cql_truncate_simple_tables(session, rows):
        truncate_query = 'TRUNCATE TABLE truncate_table%d USING TIMEOUT 300s'
        for i in range(rows):
            session.execute(truncate_query % i)

    def fill_db_data_for_truncate_test(self, insert_rows):
        # Prepare connection and keyspace
        with self.db_cluster.cql_connection_patient(self.db_cluster.nodes[0]) as session:
            # override driver consistency level
            session.default_consistency_level = ConsistencyLevel.QUORUM

            session.execute("""
                CREATE KEYSPACE IF NOT EXISTS truncate_ks
                WITH replication = {'class': 'NetworkTopologyStrategy', 'replication_factor': '3'} AND durable_writes = true;
                """)
            session.set_keyspace("truncate_ks")

            # Create all tables according the above list
            self.cql_create_simple_tables(session, rows=insert_rows)

            # Insert data to the tables
            self.cql_insert_data_to_simple_tables(session, rows=insert_rows)
        # Let to ks_truncate complete the schema changes
        self.db_cluster.wait_for_schema_agreement()

    def _enable_cdc(self, item, create_table):
        cdc_properties = "cdc = {'enabled': true, 'preimage': true, 'postimage': true, 'ttl': 36000}"

        if item.get("no_cdc"):
            self.log.warning("Skip adding cdc enabling properties due %s", item['no_cdc'])
            return create_table

        if "CREATE TABLE" in create_table.upper() and "COUNTER" not in create_table.upper():
            create_table = create_table.replace(";", "")
            table_name = self._get_table_name_from_query(create_table)
            if " WITH " in create_table.upper():
                create_table = f"{create_table} AND {cdc_properties}"
            else:
                create_table = f"{create_table} WITH {cdc_properties}"
            # set cdc table name
            if not item.get("cdc_tables"):
                item["cdc_tables"] = {}
            item["cdc_tables"][f"{table_name}{CDC_LOGTABLE_SUFFIX}"] = None

        return create_table

    def cql_create_tables(self, session):
        truncates = []
        self.log.info('Start table creation')
        # Run through the list of items and create all tables
        for test_num, item in enumerate(self.all_verification_items):
            test_name = item.get('name', 'Test #' + str(test_num))
            with self._execute_and_log(f'Created tables for test "{test_name}" in {{}}s'):
                # Check if current cluster version supports non-frozen UDT
                if 'skip_condition' in item \
                        and not eval(item['skip_condition']):
                    item['skip'] = 'skip'
                    self.all_verification_items[test_num]['skip'] = 'skip'
                    self.log.debug("Version doesn't support the item, skip it: %s.", item['create_tables'])

                # TODO: fix following condition to make "skip_condition" really skip stuff
                # when it is True, not False as it is now.
                # As of now it behaves as "run_condition".
                if not item['skip'] and ('skip_condition' not in item or eval(str(item['skip_condition']))):
                    # NOTE: skip condition may change during upgrade, nail down it
                    # to be able to run proper queries on target scylla version
                    self.all_verification_items[test_num]['skip_condition'] = True
                    for create_table in item['create_tables']:
                        # Cannot create CDC log for a table keyspace_fill_db_data.order_by_with_in_test,
                        # because keyspace uses tablets. See issue scylladb/scylladb#16317.

                        # Comment this step. For some reason with operator tables enabled check doesn't work well
                        # what results in enabling cdc for tables with Scylla 2025.1 or 2025.2. So, disabling it
                        # if self.enable_cdc_for_tables:
                        #     create_table = self._enable_cdc(item, create_table)  # noqa: PLW2901

                        # wait a while before creating index, there is a delay of create table for
                        # waiting the schema agreement
                        if 'CREATE INDEX' in create_table.upper():
                            time.sleep(15)
                        self.log.debug("create table: %s", create_table)
                        session.execute(create_table)
                        # sleep for 15 seconds to wait creating cdc tables
                        self.db_cluster.wait_for_schema_agreement()
                        if 'CREATE TYPE' in create_table.upper():
                            time.sleep(15)
                    for truncate in item['truncates']:
                        truncates.append(truncate)
<<<<<<< HEAD
                else:
                    self.all_verification_items[test_num]['skip_condition'] = False
        # Sleep a while after creating test tables to avoid schema disagreement.
        # Refs: https://github.com/scylladb/scylla/issues/5235
        time.sleep(30)
=======
            else:
                self.all_verification_items[test_num]['skip_condition'] = False
>>>>>>> dbfaab46
        for truncate in truncates:
            # timeout was enlarged cause of
            # - https://github.com/scylladb/scylladb/issues/22166
            # - https://github.com/scylladb/scylladb/issues/21946
            session.execute(truncate, timeout=300)

    @property
    def parsed_scylla_version(self):
        return ComparableScyllaVersion(self.db_cluster.nodes[0].scylla_version)

    @property
    def is_enterprise(self) -> bool:
        return self.db_cluster.nodes[0].is_enterprise

    def version_null_values_support(self):
        if self.is_enterprise:
            version_with_support = self.NULL_VALUES_SUPPORT_ENTERPRISE_MIN_VERSION
        else:
            version_with_support = self.NULL_VALUES_SUPPORT_OS_MIN_VERSION
        return self.parsed_scylla_version >= version_with_support

    def version_new_sorting_order_with_secondary_indexes(self):
        if self.is_enterprise:
            version_with_support = self.NEW_SORTING_ORDER_WITH_SECONDARY_INDEXES_ENTERPRISE_MIN_VERSION
        else:
            version_with_support = self.NEW_SORTING_ORDER_WITH_SECONDARY_INDEXES_OS_MIN_VERSION
        return self.parsed_scylla_version >= version_with_support

    def version_non_frozen_udt_support(self):
        """
        Check if current version supports non-frozen user type
        Issue: https://github.com/scylladb/scylla/pull/4934
        """
        if self.is_enterprise:
            version_with_support = self.NON_FROZEN_SUPPORT_ENTERPRISE_MIN_VERSION
        else:
            version_with_support = self.NON_FROZEN_SUPPORT_OS_MIN_VERSION
        return self.parsed_scylla_version >= version_with_support

    @property
    def enable_cdc_for_tables(self) -> bool:
        if self.tablets_enabled and SkipPerIssues(issues="https://github.com/scylladb/scylladb/issues/16317", params=self.params):
            return False
        return True

    @property
    def is_counter_supported(self) -> bool:
        if self.tablets_enabled and SkipPerIssues(issues="scylladb/scylladb#18180", params=self.params):
            return False
        return True

    @property
    def tablets_enabled(self) -> bool:
        """Check is tablets enabled on cluster"""
        return is_tablets_feature_enabled(self.db_cluster.nodes[0])

    @retrying(n=3, sleep_time=20, allowed_exceptions=ProtocolException)
    def truncate_table(self, session, truncate):
        if "using timeout" not in truncate.lower():
            truncate = f"{truncate} USING TIMEOUT 300s"
        LOGGER.debug(truncate)
        session.execute(truncate)

    @contextlib.contextmanager
    def _execute_and_log(self, message):
        start_time = time.time()
        yield
        self.log.info(message.format(int(time.time() - start_time)))

    def truncate_tables(self, session):
        # Run through the list of items and create all tables
        self.log.info('Start table truncation')
        for test_num, item in enumerate(self.all_verification_items):
            test_name = item.get('name', 'Test #' + str(test_num))
            with self._execute_and_log(f'Truncated table for test "{test_name}" in {{}}s'):
                if not item['skip'] and ('skip_condition' not in item or eval(str(item['skip_condition']))):
                    for truncate in item['truncates']:
                        self.truncate_table(session, truncate)

    def cql_insert_data_to_tables(self, session, default_fetch_size):
        self.log.info('Start to populate data into tables')

        for test_num, item in enumerate(self.all_verification_items):
            test_name = item.get('name', 'Test #' + str(test_num))
            with self._execute_and_log(f'Populated data for test "{test_name}" in {{}}s'):
                # TODO: fix following condition to make "skip_condition" really skip stuff
                # when it is True, not False as it is now.
                # As of now it behaves as "run_condition".
                if not item['skip'] and ('skip_condition' not in item or eval(str(item['skip_condition']))):
                    if 'disable_paging' in item and item['disable_paging']:
                        session.default_fetch_size = 0
                    else:
                        session.default_fetch_size = default_fetch_size
                    for insert in item['inserts']:
                        try:
                            if insert.startswith("#REMOTER_RUN"):
                                for node in self.db_cluster.nodes:
                                    node.remoter.run(insert.replace('#REMOTER_RUN', ''))
                            else:
                                session.execute(insert)
                        except Exception as ex:
                            LOGGER.exception("failed to insert: %s", insert)
                            raise ex
                        # Add delay on client side for inserts of list to avoid list order issue
                        # Referencing https://github.com/scylladb/scylla-enterprise/issues/1177#issuecomment-568762357
                        if 'list<' in item['create_tables'][0]:
                            time.sleep(1)
                    if item.get("cdc_tables"):
                        with self._execute_and_log(f'Read CDC logs for test "{test_name}" in {{}} seconds'):
                            for cdc_table in item["cdc_tables"]:
                                item["cdc_tables"][cdc_table] = self.get_cdc_log_rows(session, cdc_table)

    def _run_db_queries(self, item, session):
        for i in range(len(item['queries'])):
            try:
                if item['queries'][i].startswith("#SORTED"):
                    res = session.execute(item['queries'][i].replace('#SORTED', ''))
                    self.assertEqual(sorted([list(row) for row in res]), item['results'][i])
                elif item['queries'][i].startswith("#REMOTER_RUN"):
                    for node in self.db_cluster.nodes:
                        node.remoter.run(item['queries'][i].replace('#REMOTER_RUN', ''))
                elif item['queries'][i].startswith("#LENGTH"):
                    res = session.execute(item['queries'][i].replace('#LENGTH', ''))
                    self.assertEqual(len([list(row) for row in res]), item['results'][i])
                elif item['queries'][i].startswith("#STR"):
                    res = session.execute(item['queries'][i].replace('#STR', ''))
                    self.assertEqual(str([list(row) for row in res]), item['results'][i])
                else:
                    res = session.execute(item['queries'][i])
                    self.assertEqual([list(row) for row in res], item['results'][i])
            except Exception as ex:
                LOGGER.exception(item['queries'][i])
                raise ex

    @staticmethod
    def _run_invalid_queries(item, session):
        for i in range(len(item['invalid_queries'])):
            try:
                session.execute(item['invalid_queries'][i])
                # self.fail("query '%s' is not valid" % item['invalid_queries'][i])
                LOGGER.error("query '%s' is valid", item['invalid_queries'][i])
            except InvalidRequest as ex:
                LOGGER.debug("Found error '%s' as expected", ex)

    def _read_cdc_tables(self, item, session):
        for cdc_table in item["cdc_tables"]:
            actual_result = self.get_cdc_log_rows(session, cdc_table)
            # try..except mainly added to avoid test termination
            # because  Row(f=inf) in different select query is not equal
            try:
                assert all(row in actual_result for row in item["cdc_tables"][cdc_table]), \
                    f"cdc tables content are differes\n Initial:{item['cdc_tables'][cdc_table]}\n" \
                    f"New_result: {actual_result}"
            except AssertionError as err:
                LOGGER.error("content was differ %s", err)

    def run_db_queries(self, session, default_fetch_size):
        self.log.info('Start to running queries')

        for test_num, item in enumerate(self.all_verification_items):
            test_name = item.get('name', 'Test #' + str(test_num))
            # Some queries contains statement of switch keyspace, reset keyspace at the beginning
            session.set_keyspace(self.base_ks)
            # TODO: fix following condition to make "skip_condition" really skip stuff
            # when it is True, not False as it is now.
            # As of now it behaves as "run_condition".
            if not item['skip'] and ('skip_condition' not in item or eval(str(item['skip_condition']))):
                if 'disable_paging' in item and item['disable_paging']:
                    session.default_fetch_size = 0
                else:
                    session.default_fetch_size = default_fetch_size
                with self._execute_and_log(f'Ran queries for test "{test_name}" in {{}} seconds'):
                    self._run_db_queries(item, session)

                if 'invalid_queries' in item:
                    with self._execute_and_log(f'Ran invalid queries for test "{test_name}" in {{}} seconds'):
                        self._run_invalid_queries(item, session)

                if item.get("cdc_tables"):
                    with self._execute_and_log(f'Read CDC tables for test "{test_name}" in {{}} seconds'):
                        self._read_cdc_tables(item, session)
                    # udpate cdc log tables after queries,
                    # which could change base table content
                    with self._execute_and_log(f'Update CDC tables for test "{test_name}" in {{}} seconds'):
                        for cdc_table in item["cdc_tables"]:
                            item["cdc_tables"][cdc_table] = self.get_cdc_log_rows(session, cdc_table)
                            LOGGER.debug(item["cdc_tables"][cdc_table])

    def get_cdc_log_rows(self, session, cdc_log_table):
        return list(session.execute(f"select * from {self.base_ks}.{cdc_log_table}"))

    def fill_db_data(self):
        """
        Run a set of different cql queries against various types/tables before
        and after upgrade of every node to check the consistency of data
        """
        node = self.db_cluster.nodes[0]
        LOGGER.debug("Current cluster nodes: [%s]", self.db_cluster.nodes)
        LOGGER.debug("Picking [%s] as the target node to fill the DB data", node)

        with self.db_cluster.cql_connection_patient(node) as session:

            # override driver consistency level
            session.default_consistency_level = ConsistencyLevel.QUORUM
            # clean original test data by truncate
            try:
                session.set_keyspace(self.base_ks)
                self.truncate_tables(session)
            except Exception as ex:  # noqa: BLE001
                LOGGER.debug("Found error in truncate tables: '%s'", ex)

            # Insert data to the tables according to the "inserts" and flush to disk in several cases (nodetool flush)
            self.cql_insert_data_to_tables(session, session.default_fetch_size)

    def prepare_keyspaces_and_tables(self):
        """
        Prepare keyspaces and tables
        """
        # Prepare connection and keyspace
        node = self.db_cluster.nodes[0]

        with self.db_cluster.cql_connection_patient(node) as session:
            # override driver consistency level
            session.default_consistency_level = ConsistencyLevel.QUORUM
            session.execute("""
                CREATE KEYSPACE IF NOT EXISTS scylla_bench
                WITH replication = {'class': 'NetworkTopologyStrategy', 'replication_factor': '3'} AND durable_writes = true;
                """)
            session.execute(f"""
                CREATE KEYSPACE IF NOT EXISTS {self.base_ks}
                WITH replication = {{'class': 'NetworkTopologyStrategy', 'replication_factor': '3'}} AND durable_writes = true;
                """)
            session.set_keyspace(self.base_ks)

            # Create all tables according the above list
            self.cql_create_tables(session)

    def verify_db_data(self):
        # Prepare connection
        node = self.db_cluster.nodes[0]
        with self.db_cluster.cql_connection_patient(node, keyspace=self.base_ks, connect_timeout=600) as session:
            # override driver consistency level
            session.default_consistency_level = ConsistencyLevel.QUORUM
            session.default_timeout = 60 * 5
            self.run_db_queries(session, session.default_fetch_size)

    def paged_query(self, keyspace: str):
        # Prepare connection
        def create_table():
            session.execute('CREATE TABLE IF NOT EXISTS paged_query_test (k int PRIMARY KEY, v1 int, v2 int)')

        def fill_table():
            for i in range(1000):
                random_int = random.randint(1, 1000000)
                session.execute(f'INSERT INTO paged_query_test (k, v1, v2) VALUES ({i}, {random_int}, {random_int+i})')
        node = self.db_cluster.nodes[-1]
        with self.db_cluster.cql_connection_patient(node, keyspace=keyspace) as session:
            session.default_consistency_level = ConsistencyLevel.QUORUM
            create_table()
            self.db_cluster.wait_for_schema_agreement()  # WORKAROUND TO SCHEMA PROPAGATION TAKING TOO LONG
            fill_table()
            statement = f'select * from {keyspace}.paged_query_test;'
            self.log.info('running now session.execute')
            full_query_res = self.rows_to_list(session.execute(statement))
            if not full_query_res:
                assert f'Query "{statement}" returned no entries'  # noqa: PLW0129
            self.log.info('running now fetch_all_rows')
            full_res = self.rows_to_list(
                fetch_all_rows(session=session, default_fetch_size=100, statement=statement))
            if not full_res:
                assert f'Paged query "{statement}" returned no value'  # noqa: PLW0129
            self.log.info('will now compare results from session.execute and fetch_all_rows')
            self.assertEqual(sorted(full_query_res), sorted(full_res), "Results should be identical")<|MERGE_RESOLUTION|>--- conflicted
+++ resolved
@@ -15,6 +15,7 @@
 #
 # Copyright (c) 2016 ScyllaDB
 
+# pylint: disable=too-many-lines,eval-used, line-too-long
 import contextlib
 import logging
 import random
@@ -25,9 +26,9 @@
 from uuid import UUID
 
 from cassandra import InvalidRequest
-from cassandra.util import sortedset, SortedSet
+from cassandra.util import sortedset, SortedSet  # pylint: disable=no-name-in-module
 from cassandra import ConsistencyLevel
-from cassandra.protocol import ProtocolException
+from cassandra.protocol import ProtocolException  # pylint: disable=no-name-in-module
 
 from sdcm.tester import ClusterTester
 from sdcm.utils.database_query_utils import fetch_all_rows
@@ -3043,11 +3044,11 @@
             time.sleep(15)
 
     @staticmethod
-    def cql_insert_data_to_simple_tables(session, rows):
+    def cql_insert_data_to_simple_tables(session, rows):  # pylint: disable=invalid-name
         def insert_query():
             return f'INSERT INTO truncate_table{i} (my_id, col1, value) VALUES ( {k}, {k}, {k})'
-        for i in range(rows):
-            for k in range(100):
+        for i in range(rows):  # pylint: disable=unused-variable
+            for k in range(100):  # pylint: disable=unused-variable
                 session.execute(insert_query())
 
     @staticmethod
@@ -3139,16 +3140,11 @@
                             time.sleep(15)
                     for truncate in item['truncates']:
                         truncates.append(truncate)
-<<<<<<< HEAD
                 else:
                     self.all_verification_items[test_num]['skip_condition'] = False
         # Sleep a while after creating test tables to avoid schema disagreement.
         # Refs: https://github.com/scylladb/scylla/issues/5235
         time.sleep(30)
-=======
-            else:
-                self.all_verification_items[test_num]['skip_condition'] = False
->>>>>>> dbfaab46
         for truncate in truncates:
             # timeout was enlarged cause of
             # - https://github.com/scylladb/scylladb/issues/22166
@@ -3206,7 +3202,7 @@
         return is_tablets_feature_enabled(self.db_cluster.nodes[0])
 
     @retrying(n=3, sleep_time=20, allowed_exceptions=ProtocolException)
-    def truncate_table(self, session, truncate):
+    def truncate_table(self, session, truncate):   # pylint: disable=no-self-use
         if "using timeout" not in truncate.lower():
             truncate = f"{truncate} USING TIMEOUT 300s"
         LOGGER.debug(truncate)
@@ -3230,7 +3226,7 @@
 
     def cql_insert_data_to_tables(self, session, default_fetch_size):
         self.log.info('Start to populate data into tables')
-
+        # pylint: disable=too-many-nested-blocks
         for test_num, item in enumerate(self.all_verification_items):
             test_name = item.get('name', 'Test #' + str(test_num))
             with self._execute_and_log(f'Populated data for test "{test_name}" in {{}}s'):
@@ -3307,7 +3303,7 @@
 
     def run_db_queries(self, session, default_fetch_size):
         self.log.info('Start to running queries')
-
+        # pylint: disable=too-many-branches,too-many-nested-blocks
         for test_num, item in enumerate(self.all_verification_items):
             test_name = item.get('name', 'Test #' + str(test_num))
             # Some queries contains statement of switch keyspace, reset keyspace at the beginning
@@ -3350,14 +3346,14 @@
         LOGGER.debug("Picking [%s] as the target node to fill the DB data", node)
 
         with self.db_cluster.cql_connection_patient(node) as session:
-
+            # pylint: disable=no-member
             # override driver consistency level
             session.default_consistency_level = ConsistencyLevel.QUORUM
             # clean original test data by truncate
             try:
                 session.set_keyspace(self.base_ks)
                 self.truncate_tables(session)
-            except Exception as ex:  # noqa: BLE001
+            except Exception as ex:  # pylint: disable=broad-except  # noqa: BLE001
                 LOGGER.debug("Found error in truncate tables: '%s'", ex)
 
             # Insert data to the tables according to the "inserts" and flush to disk in several cases (nodetool flush)
