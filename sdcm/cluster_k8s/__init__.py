# This program is free software; you can redistribute it and/or modify
# it under the terms of the GNU Affero General Public License as published by
# the Free Software Foundation; either version 3 of the License, or
# (at your option) any later version.
#
# This program is distributed in the hope that it will be useful,
# but WITHOUT ANY WARRANTY; without even the implied warranty of
# MERCHANTABILITY or FITNESS FOR A PARTICULAR PURPOSE.
#
# See LICENSE for more details.
#
# Copyright (c) 2020 ScyllaDB


from __future__ import annotations

import os
import re
import abc
import json
import math
import shutil
import tempfile
import time
import base64
import random
import logging
import traceback
import contextlib
from pathlib import Path
from copy import deepcopy
from datetime import datetime
from difflib import unified_diff
from functools import cached_property, partialmethod, partial
from tempfile import NamedTemporaryFile, TemporaryDirectory
from textwrap import dedent
from threading import Lock, RLock
from typing import Optional, Union, List, Dict, Any, ContextManager, Type, Tuple, Callable

import yaml
import kubernetes as k8s
from kubernetes.client import exceptions as k8s_exceptions
from kubernetes.client import V1ConfigMap
from kubernetes.dynamic.resource import Resource, ResourceField, ResourceInstance, ResourceList, Subresource
import invoke
from invoke.exceptions import CommandTimedOut

from sdcm import sct_abs_path, cluster
from sdcm.cluster import ClusterNodesNotReady
from sdcm.provision.network_configuration import NetworkInterface, ScyllaNetworkConfiguration
from sdcm.provision.scylla_yaml.scylla_yaml import ScyllaYaml
from sdcm.sct_config import init_and_verify_sct_config
from sdcm.test_config import TestConfig
from sdcm.db_stats import PrometheusDBStats
from sdcm.remote import LOCALRUNNER, NETWORK_EXCEPTIONS
from sdcm.remote.kubernetes_cmd_runner import (
    KubernetesCmdRunner,
    KubernetesPodRunner,
)
from sdcm.coredump import CoredumpExportFileThread
from sdcm.log import SDCMAdapter
from sdcm.mgmt import AnyManagerCluster
from sdcm.sct_events.health import ClusterHealthValidatorEvent
from sdcm.sct_events.system import TestFrameworkEvent
import sdcm.utils.sstable.load_inventory as datasets
from sdcm.utils.adaptive_timeouts import adaptive_timeout, Operations
from sdcm.utils.ci_tools import get_test_name
from sdcm.utils.common import download_from_github, shorten_cluster_name, walk_thru_data
from sdcm.utils.k8s import (
    add_pool_node_affinity,
    convert_cpu_units_to_k8s_value,
    convert_cpu_value_from_k8s_to_units,
    convert_memory_units_to_k8s_value,
    convert_memory_value_from_k8s_to_units,
    get_helm_pool_affinity_values,
    get_pool_affinity_modifiers,
    get_preferred_pod_anti_affinity_values,
    ApiCallRateLimiter,
    JSON_PATCH_TYPE,
    KubernetesOps,
    KUBECTL_TIMEOUT,
    HelmValues,
    ScyllaPodsIPChangeTrackerThread,
    TokenUpdateThread,
)
from sdcm.utils.decorators import log_run_info, retrying
from sdcm.utils.decorators import timeout as timeout_wrapper
from sdcm.utils.k8s.chaos_mesh import ChaosMesh
from sdcm.utils.remote_logger import get_system_logging_thread, CertManagerLogger, ScyllaOperatorLogger, \
    KubectlClusterEventsLogger, ScyllaManagerLogger, KubernetesWrongSchedulingLogger, HaproxyIngressLogger
from sdcm.utils.sstable.load_utils import SstableLoadUtils
from sdcm.utils.version_utils import ComparableScyllaOperatorVersion
from sdcm.wait import wait_for
from sdcm.cluster_k8s.operator_monitoring import ScyllaOperatorLogMonitoring


ANY_KUBERNETES_RESOURCE = Union[
    Resource, ResourceField, ResourceInstance, ResourceList, Subresource,
]
NAMESPACE_CREATION_LOCK = Lock()
NODE_INIT_LOCK = Lock()

CERT_MANAGER_TEST_CONFIG = sct_abs_path("sdcm/k8s_configs/cert-manager-test.yaml")
LOADER_POD_CONFIG_PATH = sct_abs_path("sdcm/k8s_configs/loaders/pod.yaml")
LOADER_STS_CONFIG_PATH = sct_abs_path("sdcm/k8s_configs/loaders/sts.yaml")
LOCAL_PROVISIONER_FILE = sct_abs_path("sdcm/k8s_configs/static-local-volume-provisioner.yaml")
LOCAL_MINIO_DIR = sct_abs_path("sdcm/k8s_configs/minio")
INGRESS_CONTROLLER_CONFIG_PATH = sct_abs_path("sdcm/k8s_configs/ingress-controller")
PROMETHEUS_OPERATOR_CONFIG_PATH = sct_abs_path("sdcm/k8s_configs/monitoring/prometheus-operator")
SCYLLA_MONITORING_CONFIG_PATH = sct_abs_path("sdcm/k8s_configs/monitoring/scylladbmonitoring-template.yaml")

SCYLLA_API_VERSION = "scylla.scylladb.com/v1"
SCYLLA_CLUSTER_RESOURCE_KIND = "ScyllaCluster"
DEPLOY_SCYLLA_CLUSTER_DELAY = 15  # seconds
SCYLLA_OPERATOR_NAMESPACE = "scylla-operator"
SCYLLA_MANAGER_NAMESPACE = "scylla-manager"
SCYLLA_NAMESPACE = "scylla"
INGRESS_CONTROLLER_NAMESPACE = "haproxy-controller"
PROMETHEUS_OPERATOR_NAMESPACE = "prometheus-operator"
LOADER_NAMESPACE = "sct-loaders"
MINIO_NAMESPACE = "minio"
SCYLLA_CONFIG_NAME = "scylla-config"
SCYLLA_AGENT_CONFIG_NAME = "scylla-agent-config"

K8S_LOCAL_VOLUME_PROVISIONER_VERSION = "0.3.0"  # without 'v' prefix
SCYLLA_MANAGER_AGENT_VERSION_IN_SCYLLA_MANAGER = "3.5.0"

# NOTE: add custom annotations to a ServiceAccount used by a ScyllaCluster
#       It is needed to make sure that annotations survive operator upgrades
SCYLLA_CLUSTER_SA_ANNOTATION_KEY_PREFIX = "sct-custom-annotation-key-"
SCYLLA_CLUSTER_SA_ANNOTATION_VALUE_PREFIX = "sct-custom-annotation-value-"
SCYLLA_CLUSTER_SA_ANNOTATIONS = {
    f'{SCYLLA_CLUSTER_SA_ANNOTATION_KEY_PREFIX}1': f'{SCYLLA_CLUSTER_SA_ANNOTATION_VALUE_PREFIX}1',
    f'{SCYLLA_CLUSTER_SA_ANNOTATION_KEY_PREFIX}2': f'{SCYLLA_CLUSTER_SA_ANNOTATION_VALUE_PREFIX}2',
}

# Resources that are used by container deployed by scylla-operator on scylla nodes
OPERATOR_CONTAINERS_RESOURCES = {
    'cpu': 0.05,
    'memory': 0.01,
}

# Other common resources which get deployed on each scylla node such as 'kube-proxy'
# EKS: between 130m-260m CPU
# GKE: between 200m-300m CPU and 250Mi RAM
# Above numbers are "explicit" reservations. So, reserve a bit more for other common pods.
COMMON_CONTAINERS_RESOURCES = {
    'cpu': 0.5131,
    'memory': 0.81,
}

SCYLLA_MANAGER_AGENT_RESOURCES = {
    'cpu': 0.04,
    'memory': 0.489,  # 0.489 will give 500Mb as a result
}

LOGGER = logging.getLogger(__name__)


class CloudK8sNodePool(metaclass=abc.ABCMeta):
    def __init__(
            self,
            k8s_cluster: 'KubernetesCluster',
            name: str,
            num_nodes: int,
            instance_type: str,
            image_type: str,
            disk_size: int = None,
            disk_type: str = None,
            labels: dict = None,
            taints: list = None,
            is_deployed: bool = False):
        self.k8s_cluster = k8s_cluster
        self.name = name
        self.num_nodes = int(num_nodes)
        self.instance_type = instance_type
        self.disk_size = disk_size
        self.disk_type = disk_type
        self.image_type = image_type
        self.labels = labels
        self.taints = taints
        self.is_deployed = is_deployed

    @property
    def tags(self):
        return self.k8s_cluster.tags

    @abc.abstractmethod
    def deploy(self):
        pass

    def deploy_and_wait_till_ready(self):
        if not self.is_deployed:
            self.deploy()
        self.wait_for_nodes_readiness()

    @abc.abstractmethod
    def undeploy(self):
        pass

    @abc.abstractmethod
    def resize(self, num_nodes: int):
        pass

    def __str__(self):
        data = [f'name="{self.name}"', *[f'{param}="{value}"' for param, value in self.__dict__.items() if
                                         param not in ['name', 'k8s_cluster']]]
        return f"<{self.__class__.__name__}:{', '.join(data)}>"

    @cached_property
    def affinity_modifiers(self) -> List[Callable]:
        return get_pool_affinity_modifiers(self.pool_label_name, self.name)

    @cached_property
    def helm_affinity_values(self) -> HelmValues:
        return HelmValues(get_helm_pool_affinity_values(self.pool_label_name, self.name))

    @cached_property
    def pool_label_name(self) -> str:
        return self.k8s_cluster.POOL_LABEL_NAME

    @cached_property
    def cpu_and_memory_capacity(self) -> Tuple[float, float]:
        for item in self.k8s_cluster.k8s_core_v1_api.list_node().items:
            if item.metadata.labels.get(self.pool_label_name, '') == self.name:
                capacity = item.status.allocatable
                return convert_cpu_value_from_k8s_to_units(capacity['cpu']), convert_memory_value_from_k8s_to_units(
                    capacity['memory'])
        raise RuntimeError(f"{self.k8s_cluster.region_name}: Can't find any node for pool '{self.name}'")

    @property
    def cpu_capacity(self) -> float:
        return self.cpu_and_memory_capacity[0]

    @property
    def memory_capacity(self) -> float:
        return self.cpu_and_memory_capacity[1]

    @property
    def readiness_timeout(self) -> int:
        return 10 + (10 * self.num_nodes)

    @property
    def nodes(self):
        try:
            return self.k8s_cluster.k8s_core_v1_api.list_node(label_selector=f'{self.pool_label_name}={self.name}')
        except Exception as details:  # noqa: BLE001
            self.k8s_cluster.log.debug("Failed to get nodes list: %s", str(details))
            return {}

    def wait_for_nodes_readiness(self):
        readiness_timeout = self.readiness_timeout

        @timeout_wrapper(
            message=(
                f"{self.k8s_cluster.region_name}: Wait for {self.num_nodes} node(s)"
                f" in the '{self.name}' pool to be ready..."),
            sleep_time=30,
            timeout=readiness_timeout * 60)
        def wait_nodes_are_ready():
            # To make it more informative in worst case scenario made it repeat 5 times, by readiness_timeout // 5
            result = self.k8s_cluster.kubectl_no_wait(
                f"wait --timeout={self.readiness_timeout // 5}m -l {self.pool_label_name}={self.name} "
                f"--for=condition=Ready node",
                timeout=readiness_timeout // 5 * 60 + 10, verbose=False)
            if result.stdout.count('condition met') != self.num_nodes:
                raise RuntimeError('Not all nodes reported')

        wait_nodes_are_ready()


class KubernetesCluster(metaclass=abc.ABCMeta):
    AUXILIARY_POOL_NAME = 'auxiliary-pool'
    SCYLLA_POOL_NAME = 'scylla-pool'
    MONITORING_POOL_NAME = 'monitoring-pool'
    LOADER_POOL_NAME = 'loader-pool'
    POOL_LABEL_NAME: str = None
    IS_NODE_TUNING_SUPPORTED: bool = False
    NODE_PREPARE_FILE = None
    NODE_CONFIG_CRD_FILE = None
    TOKEN_UPDATE_NEEDED = True

    api_call_rate_limiter: Optional[ApiCallRateLimiter] = None

    _cert_manager_journal_thread: Optional[CertManagerLogger] = None
    _scylla_manager_journal_thread: Optional[ScyllaManagerLogger] = None
    _scylla_operator_journal_thread: Optional[ScyllaOperatorLogger] = None
    _scylla_operator_scheduling_thread: Optional[KubernetesWrongSchedulingLogger] = None
    _haproxy_ingress_log_thread: Optional[HaproxyIngressLogger] = None
    _scylla_cluster_events_threads: Dict[str, KubectlClusterEventsLogger] = {}
    _scylla_operator_log_monitor_thread: Optional[ScyllaOperatorLogMonitoring] = None
    _token_update_thread: Optional[TokenUpdateThread] = None
    scylla_pods_ip_change_tracker_thread: Optional[ScyllaPodsIPChangeTrackerThread] = None

    pools: Dict[str, CloudK8sNodePool]
    scylla_pods_ip_mapping = {}

    def __init__(self, params: dict, user_prefix: str = '', region_name: str = None, cluster_uuid: str = None):
        self.test_config = TestConfig()
        self.pools = {}
        if cluster_uuid is None:
            self.uuid = self.test_config.test_id()
        else:
            self.uuid = cluster_uuid
        self.region_name = region_name
        self.rack_name = "rack-1"
        self.shortid = str(self.uuid)[:8]
        self.name = f"{user_prefix}-{self.shortid}"
        self.params = params
        self.api_call_rate_limiter = None
        self.k8s_scylla_cluster_name = self.params.get('k8s_scylla_cluster_name')
        self.scylla_config_lock = RLock()
        self.scylla_restart_required = False
        self.scylla_cpu_limit = None
        self.scylla_memory_limit = None
        self.calculated_loader_cpu_limit = None
        self.calculated_loader_memory_limit = None
        self.calculated_loader_affinity_modifiers = []
        self.perf_pods_labels = [
            ('app.kubernetes.io/name', 'scylla-node-config'),
            ('app.kubernetes.io/name', 'node-config'),
            ('scylla-operator.scylladb.com/node-config-job-type', 'Node'),
            ('scylla-operator.scylladb.com/node-config-job-type', 'Containers'),
        ]
        self._scylla_cluster_events_threads = {}
        self.chaos_mesh = ChaosMesh(self)

    # NOTE: Following class attr(s) are defined for consumers of this class
    #       such as 'sdcm.utils.remote_logger.ScyllaOperatorLogger'.
    _scylla_operator_namespace = SCYLLA_OPERATOR_NAMESPACE
    _scylla_manager_namespace = SCYLLA_MANAGER_NAMESPACE

    @cached_property
    def log(self):
        # return logging.getLogger(f"{__name__} | {self.region_name}")
        return SDCMAdapter(LOGGER, extra={'prefix': self.region_name})

    @cached_property
    def tenants_number(self) -> int:
        return self.params.get("k8s_tenants_num") or 1

    @property
    def allowed_labels_on_scylla_node(self):
        # keep pods labels that are allowed to be scheduled on the Scylla node
        return []

    @cached_property
    def cluster_backend(self):
        return self.params.get("cluster_backend")

    @property
    def k8s_server_url(self) -> Optional[str]:
        return None

    @cached_property
    def short_cluster_name(self):
        return shorten_cluster_name(self.name, 40).replace('_', '-')

    kubectl_cmd = partialmethod(KubernetesOps.kubectl_cmd)
    apply_file = partialmethod(KubernetesOps.apply_file)

    def kubectl_no_wait(self, *command, namespace=None, timeout=KUBECTL_TIMEOUT, remoter=None, ignore_status=False,
                        verbose=True):
        return KubernetesOps.kubectl(self, *command, namespace=namespace, timeout=timeout, remoter=remoter,
                                     ignore_status=ignore_status, verbose=verbose)

    def kubectl(self, *command, namespace=None, timeout=KUBECTL_TIMEOUT, remoter=None, ignore_status=False,
                verbose=True):
        if self.api_call_rate_limiter:
            self.api_call_rate_limiter.wait()
        return KubernetesOps.kubectl(self, *command, namespace=namespace, timeout=timeout, remoter=remoter,
                                     ignore_status=ignore_status, verbose=verbose)

    def kubectl_wait(self, *command, namespace=None, timeout=KUBECTL_TIMEOUT, remoter=None, verbose=True):
        """
        We use kubectl wait to wait till all resources get into proper state
        there are two problems with this:
        1. kubectl wait fails when no resource matched criteria
        2. if resources are provisioned gradually, kubectl wait can slip thrue crack when half of the resource
          provisioned and the rest is not even deployed

        This function is to address these problem by wrapping 'kubectl wait' and make it restarted when no resource
        are there to tackle problem #1 and track number of resources it reported and wait+rerun if resource number
        had changed to tackle problem #2
        """
        last_resource_count = -1

        @timeout_wrapper(timeout=timeout, sleep_time=5)
        def wait_body():
            nonlocal last_resource_count
            result = self.kubectl('wait --timeout=1m', *command, namespace=namespace, timeout=timeout, remoter=remoter,
                                  verbose=verbose)
            current_resource_count = result.stdout.count('condition met')
            if current_resource_count != last_resource_count:
                last_resource_count = current_resource_count
                time.sleep(10)
                raise RuntimeError("Retry since matched resource count has changed")
            return result
        return wait_body()

    def kubectl_multi_cmd(self, *command, namespace=None, timeout=KUBECTL_TIMEOUT, remoter=None, ignore_status=False,
                          verbose=True):
        if self.api_call_rate_limiter:
            self.api_call_rate_limiter.wait()
        return KubernetesOps.kubectl_multi_cmd(self, *command, namespace=namespace, timeout=timeout, remoter=remoter,
                                               ignore_status=ignore_status, verbose=verbose)

    @property
    def helm(self):
        if self.api_call_rate_limiter:
            self.api_call_rate_limiter.wait()
        return partial(self.test_config.tester_obj().localhost.helm, self)

    @property
    def helm_install(self):
        if self.api_call_rate_limiter:
            self.api_call_rate_limiter.wait()
        return partial(self.test_config.tester_obj().localhost.helm_install, self)

    @property
    def helm_upgrade(self):
        if self.api_call_rate_limiter:
            self.api_call_rate_limiter.wait()
        return partial(self.test_config.tester_obj().localhost.helm_upgrade, self)

    @cached_property
    def kube_config_dir_path(self):
        _kube_config_dir_path = os.path.join(os.path.expanduser(self.logdir), ".kube")
        os.makedirs(_kube_config_dir_path, exist_ok=True)
        return _kube_config_dir_path

    @cached_property
    def kube_config_path(self):
        return os.path.join(self.kube_config_dir_path, "config")

    @cached_property
    def kubectl_token_path(self):
        return os.path.join(self.kube_config_dir_path, "token")

    @cached_property
    def helm_dir_path(self):
        _helm_dir_path = os.path.join(os.path.dirname(self.kube_config_dir_path), ".helm")
        os.makedirs(_helm_dir_path, exist_ok=True)
        return _helm_dir_path

    def create_namespace(self, namespace: str) -> None:
        self.log.info("Create '%s' namespace", namespace)
        namespaces = yaml.safe_load(self.kubectl("get namespaces -o yaml").stdout)
        if not [ns["metadata"]["name"] for ns in namespaces["items"] if ns["metadata"]["name"] == namespace]:
            self.kubectl(f"create namespace {namespace}")
        else:
            self.log.warning("The '%s' namespace already exists.")

    @cached_property
    def cert_manager_log(self) -> str:
        return os.path.join(self.logdir, "cert_manager.log")

    @cached_property
    def scylla_manager_log(self) -> str:
        return os.path.join(self.logdir, "scylla_manager.log")

    @cached_property
    def haproxy_ingress_log(self) -> str:
        return os.path.join(self.logdir, "haproxy_ingress.log")

    def start_cert_manager_journal_thread(self) -> None:
        self._cert_manager_journal_thread = CertManagerLogger(self, self.cert_manager_log)
        self._cert_manager_journal_thread.start()

    def start_scylla_manager_journal_thread(self):
        self._scylla_manager_journal_thread = ScyllaManagerLogger(self, self.scylla_manager_log)
        self._scylla_manager_journal_thread.start()

    def start_haproxy_ingress_log_thread(self) -> None:
        self._haproxy_ingress_log_thread = HaproxyIngressLogger(self, self.haproxy_ingress_log)
        self._haproxy_ingress_log_thread.start()

    def set_nodeselector_for_deployments(self, pool_name: str,
                                         namespace: str = "kube-system",
                                         selector: str = "") -> None:
        """Sets node selector for deployment objects in a namespace.

        pool_name: any pool name. For example 'auxiliary-pool' in EKS or 'default-pool' in GKE.
        namespace: any namespace to look for deployments.
        selector: any selector to use for filtering deployments in a namespace.
            Example: 'foo=bar' or '' (empty string means 'all').

        Use case: deploying Scylla cluster on EKS or GKE backends we don't want to have
        unexpected pods be placed onto Scylla K8S nodes. Also, we don't want to stick
        to any of deployment names in case it's name or number changes.
        """
        data = {"spec": {"template": {"spec": {"nodeSelector": {
            self.POOL_LABEL_NAME: pool_name,
        }}}}}
        deployment_names = self.kubectl(
            f"get deployments -l '{selector}' --no-headers -o custom-columns=:.metadata.name",
            namespace=namespace).stdout.split()
        for deployment_name in deployment_names:
            self.kubectl(
                f"patch deployments {deployment_name} -p '{json.dumps(data)}'",
                namespace=namespace)

    @log_run_info
    def deploy_cert_manager(self, pool_name: str = None) -> None:
        cert_manager_namespace = "cert-manager"
        if not self.params.get('reuse_cluster'):
            if pool_name is None:
                pool_name = self.AUXILIARY_POOL_NAME

            self.log.info("Deploy cert-manager")
            self.create_namespace(cert_manager_namespace)
            self.log.debug(self.helm("repo add jetstack https://charts.jetstack.io"))

            if pool_name:
                values_dict = get_helm_pool_affinity_values(self.POOL_LABEL_NAME, pool_name)
                values_dict["cainjector"] = {"affinity": values_dict["affinity"]}
                values_dict["webhook"] = {"affinity": values_dict["affinity"]}
                helm_values = HelmValues(values_dict)
            else:
                helm_values = HelmValues()

            helm_values.set('installCRDs', True)

            self.log.debug(self.helm(
                "install cert-manager jetstack/cert-manager"
                f" --version v{self.params.get('k8s_cert_manager_version')}",
                namespace=cert_manager_namespace, values=helm_values))

        self.kubectl_wait("--all --for=condition=Ready pod", namespace="cert-manager",
                          timeout=600)
        wait_for(
            self.check_if_cert_manager_fully_functional,
            text='Waiting for cert-manager to become fully operational',
            timeout=10 * 60,
            step=10,
            throw_exc=True)

        self.start_cert_manager_journal_thread()

    def get_latest_chart_version(self, local_chart_path: str) -> str:
        all_versions = yaml.safe_load(self.helm(
            f"search repo {local_chart_path} --devel --versions -o yaml"))
        assert isinstance(all_versions, list), f"Expected list of data, got: {type(all_versions)}"
        # NOTE: ignore versions like 'v1.8.0-alpha.0' because they refer to the oldest full version
        #       in each 'minor' family.
        current_newest_version, current_newest_version_str = None, ''
        for version_object in all_versions:
            if version_object["version"].count('-') == 1:
                continue
            if ComparableScyllaOperatorVersion(version_object["version"]) > (
                    current_newest_version or '0.0.0'):
                current_newest_version = ComparableScyllaOperatorVersion(version_object["version"])
                current_newest_version_str = version_object["version"]
                continue
        return current_newest_version_str

    @cached_property
    def scylla_operator_chart_version(self):
        self.log.debug(self.helm(
            f"repo add scylla-operator {self.params.get('k8s_scylla_operator_helm_repo')}"))

        # NOTE: 'scylla-operator' and 'scylla-manager' chart versions are always the same.
        #       So, we can reuse one for another.
        chart_version = self.params.get("k8s_scylla_operator_chart_version").strip().lower()
        if chart_version in ("", "latest"):
            chart_version = self.get_latest_chart_version("scylla-operator/scylla-operator")
            self.log.info(
                "Using automatically found following latest scylla-operator chart version: %s",
                chart_version)
        else:
            self.log.info(
                "Using following predefined scylla-operator chart version: %s", chart_version)
        return chart_version

    def get_operator_image(self, repo: str = '', chart_version: str = '') -> str:
        if image := self.params.get("k8s_scylla_operator_docker_image"):
            return image

        # Get 'appVersion' field from the Helm chart which stores image's tag
        repo = repo or self.params.get('k8s_scylla_operator_helm_repo')
        chart_name = "scylla-operator"
        chart_version = chart_version or self.scylla_operator_chart_version
        chart_info = self.helm(
            f"show chart {chart_name} --devel --repo {repo} --version {chart_version}")
        for line in chart_info.split("\n"):
            if line.startswith("appVersion:"):
                # NOTE: 'appVersion' key may have different formats for it's value.
                #       Value may or may not be wrapped in quotes.
                # $ helm show chart scylla-operator --devel --repo %repo% --version v1.6.0-rc.0
                #     apiVersion: v2
                #     appVersion: "1.6"
                #     ...
                #
                # $ helm show chart scylla-operator --devel --repo %repo% --version v1.5.0-rc.0
                #     apiVersion: v2
                #     appVersion: 1.5.0-rc.0
                #     ...
                #
                # Details: https://helm.sh/docs/topics/charts/#the-appversion-field
                found_app_version = line.split(':')[-1].strip().replace('"', '').replace("'", "")
                return f"scylladb/scylla-operator:{found_app_version}"
        raise ValueError(
            f"Cannot get operator image version from the '{chart_name}' chart located at "
            f"'{repo}' having '{chart_version}' version")

    @log_run_info
    def deploy_scylla_manager(self, pool_name: str = None) -> None:
        # Calculate options values which must be set
        #
        # image.tag                  -> self.params.get('mgmt_docker_image').split(':')[-1]
        # controllerImage.repository -> self.params.get(
        #                                   'k8s_scylla_operator_docker_image').split('/')[0]
        # controllerImage.tag        -> self.params.get(
        #                                   'k8s_scylla_operator_docker_image').split(':')[-1]
        if not self.params.get('reuse_cluster'):
            self.log.info("Deploy scylla-manager")

            helm_affinity = get_helm_pool_affinity_values(
                self.POOL_LABEL_NAME, pool_name) if pool_name else {}
            values = HelmValues(**helm_affinity)
            values.set("controllerAffinity", helm_affinity.get("affinity", {}))
            storage_config = {"capacity": "10Gi"}
            if self.cluster_backend == "k8s-eks":
                storage_config["storageClassName"] = "gp3-3k-iops"
            values.set("scylla", {
                "developerMode": True,
                "datacenter": "manager-dc",
                "agentImage": {"tag": SCYLLA_MANAGER_AGENT_VERSION_IN_SCYLLA_MANAGER},
                "racks": [{
                    "name": "manager-rack",
                    "members": 1,
                    "placement": helm_affinity["affinity"],
                    "storage": storage_config,
                    "resources": {
                        "limits": {"cpu": 1, "memory": "200Mi"},
                        "requests": {"cpu": 1, "memory": "200Mi"},
                    },
                }],
            })

            mgmt_docker_image_tag = self.params.get('mgmt_docker_image').split(':')[-1]
            if mgmt_docker_image_tag:
                values.set('image.tag', mgmt_docker_image_tag)

            scylla_operator_repo_base = self.params.get(
                'k8s_scylla_operator_docker_image').rsplit('/', 1)[0]
            if scylla_operator_repo_base:
                values.set('controllerImage.repository', scylla_operator_repo_base)

            scylla_operator_image_tag = self.params.get(
                'k8s_scylla_operator_docker_image').split(':', 1)[-1]
            if scylla_operator_image_tag:
                values.set('controllerImage.tag', scylla_operator_image_tag)

            self.create_namespace(SCYLLA_MANAGER_NAMESPACE)

            # Install and wait for initialization of the Scylla Manager chart
            self.log.debug(self.helm_install(
                target_chart_name="scylla-manager",
                source_chart_name="scylla-operator/scylla-manager",
                version=self.scylla_operator_chart_version,
                use_devel=True,
                values=values,
                namespace=SCYLLA_MANAGER_NAMESPACE,
            ))

        self.kubectl_wait(
            "--all --for=condition=Ready pod",
            namespace=SCYLLA_MANAGER_NAMESPACE,
            timeout=600,
        )
        self.start_scylla_manager_journal_thread()

    def check_if_cert_manager_fully_functional(self) -> bool:
        # Cert-manager readiness status does not guarantee that it is fully operational
        # This function checks it if is operational via deploying ca and issuing certificate
        try:
            self.apply_file(CERT_MANAGER_TEST_CONFIG)
            return True
        finally:
            self.kubectl(f'delete -f {CERT_MANAGER_TEST_CONFIG}', ignore_status=True)

    @property
    def scylla_operator_log(self) -> str:
        return os.path.join(self.logdir, "scylla_operator.log")

    def scylla_cluster_event_log(self, namespace: str = SCYLLA_NAMESPACE) -> str:
        return os.path.join(self.logdir, f"{namespace}_cluster_events.log")

    def start_scylla_operator_journal_thread(self) -> None:
        self._scylla_operator_journal_thread = ScyllaOperatorLogger(self, self.scylla_operator_log)
        self._scylla_operator_journal_thread.start()
        self._scylla_operator_scheduling_thread = KubernetesWrongSchedulingLogger(self, self.scylla_operator_log)
        self._scylla_operator_scheduling_thread.start()
        self._scylla_operator_log_monitor_thread = ScyllaOperatorLogMonitoring(self)
        self._scylla_operator_log_monitor_thread.start()

    def start_scylla_cluster_events_thread(self, namespace: str = SCYLLA_NAMESPACE) -> None:
        self._scylla_cluster_events_threads[namespace] = KubectlClusterEventsLogger(
            self, self.scylla_cluster_event_log(namespace=namespace), namespace=namespace)
        self._scylla_cluster_events_threads[namespace].start()

    @log_run_info
    def deploy_scylla_operator(self, pool_name: str = None) -> None:
        if not self.params.get('reuse_cluster'):
            if pool_name is None:
                pool_name = self.AUXILIARY_POOL_NAME

            affinity_rules = {
                "affinity": get_preferred_pod_anti_affinity_values("scylla-operator"),
                "webhookServerAffinity": get_preferred_pod_anti_affinity_values("webhook-server"),
            }
            if pool_name:
                add_pool_node_affinity(affinity_rules["affinity"], self.POOL_LABEL_NAME, pool_name)
                affinity_rules["webhookServerAffinity"]["nodeAffinity"] = (
                    affinity_rules["affinity"]["nodeAffinity"])
            values = HelmValues(**affinity_rules)
            if ComparableScyllaOperatorVersion(
                    self.scylla_operator_chart_version.split("-")[0]) > "1.3.0":
                # NOTE: following is supported starting with operator-1.4
                values.set("logLevel", 4)

            # Calculate options values which must be set
            #
            # image.repository -> self.params.get('k8s_scylla_operator_docker_image').split('/')[0]
            # image.tag        -> self.params.get('k8s_scylla_operator_docker_image').split(':')[-1]

            scylla_operator_repo_base = self.params.get(
                'k8s_scylla_operator_docker_image').rsplit('/', 1)[0]
            if scylla_operator_repo_base:
                values.set('image.repository', scylla_operator_repo_base)

            scylla_operator_image_tag = self.params.get(
                'k8s_scylla_operator_docker_image').split(':', 1)[-1]
            if scylla_operator_image_tag:
                values.set('image.tag', scylla_operator_image_tag)

            # Install and wait for initialization of the Scylla Operator chart
            self.log.info("Deploy Scylla Operator")
            self.create_namespace(SCYLLA_OPERATOR_NAMESPACE)
            self.log.debug(self.helm_install(
                target_chart_name="scylla-operator",
                source_chart_name="scylla-operator/scylla-operator",
                version=self.scylla_operator_chart_version,
                use_devel=True,
                namespace=SCYLLA_OPERATOR_NAMESPACE,
                values=values
            ))
            scylla_operator_version = self.scylla_operator_chart_version.split("-")[0]
            enable_tls = 'true' if self.params.get('k8s_enable_tls') else 'false'
            if ComparableScyllaOperatorVersion(scylla_operator_version) >= "1.8.0":
                patch_cmd = (
                    'patch deployment scylla-operator --type=json -p=\'[{"op": "add",'
                    ' "path": "/spec/template/spec/containers/0/args/-", '
                    f'"value": "--feature-gates=AutomaticTLSCertificates={enable_tls}" }}]\' ')
                self.kubectl(patch_cmd, namespace=SCYLLA_OPERATOR_NAMESPACE)
            if enable_tls == 'true' and ComparableScyllaOperatorVersion(scylla_operator_version) >= "1.9.0":
                # around 10 keys that need to be cached per cluster
                crypto_key_buffer_size = self.params.get('k8s_tenants_num') * 10
                for flag in (f"--crypto-key-buffer-size-min={crypto_key_buffer_size}",
                             f"--crypto-key-buffer-size-max={crypto_key_buffer_size}"):
                    patch_obj = [{
                        "op": "add",
                        "path": "/spec/template/spec/containers/0/args/-",
                        "value": flag
                    }]
                    patch_cmd = f"patch deployment scylla-operator --type=json -p='{json.dumps(patch_obj)}'"
                    self.kubectl(patch_cmd, namespace=SCYLLA_OPERATOR_NAMESPACE)

            KubernetesOps.wait_for_pods_readiness(
                kluster=self,
                total_pods=lambda pods: pods > 0,
                readiness_timeout=5,
                namespace=SCYLLA_OPERATOR_NAMESPACE
            )

        # Start the Scylla Operator logging thread
        self.start_scylla_operator_journal_thread()

    @log_run_info
    def upgrade_scylla_operator(self, new_helm_repo: str,
                                new_chart_version: str,
                                new_docker_image: str = '') -> None:
        self.log.info(
            "Upgrade Scylla Operator using '%s' helm chart and '%s' docker image\n"
            "Helm repo: %s", new_chart_version, new_docker_image, new_helm_repo)

        local_repo_name = "scylla-operator-upgrade"
        self.log.debug(self.helm(f"repo add {local_repo_name} {new_helm_repo}"))
        self.helm('repo update')

        # Calculate new chart name if it is not specific
        if new_chart_version in ("", "latest"):
            new_chart_version = self.get_latest_chart_version(f"{local_repo_name}/scylla-operator")
            self.log.info(
                "Using automatically found following latest scylla-operator "
                "upgrade chart version: %s", new_chart_version)
        else:
            self.log.info(
                "Using following predefined scylla-operator upgrade chart version: %s",
                new_chart_version)

        # Upgrade CRDs if new chart version is newer than v1.5.0
        # Helm doesn't do CRD 'upgrades', only 'creations'.
        # Details:
        #   https://helm.sh/docs/chart_best_practices/custom_resource_definitions/#some-caveats-and-explanations
        if ComparableScyllaOperatorVersion(new_chart_version.split("-")[0]) > "1.5.0":
            self.log.info("Upgrade Scylla Operator CRDs: START")
            try:
                with TemporaryDirectory() as tmpdir:
                    self.helm(
                        f"pull {local_repo_name}/scylla-operator --devel --untar "
                        f"--version {new_chart_version} --destination {tmpdir}")
                    crd_basedir = os.path.join(tmpdir, 'scylla-operator/crds')
                    for current_file in os.listdir(crd_basedir):
                        if not current_file.endswith((".yaml", ".yml")):
                            continue
                        self.apply_file(
<<<<<<< HEAD
                            os.path.join(crd_basedir, current_file), modifiers=[], envsubst=False, server_side=True,
                            force_conflicts=True)
            except Exception as exc:  # pylint: disable=broad-except  # noqa: BLE001
=======
                            os.path.join(crd_basedir, current_file), modifiers=[], envsubst=False)
            except Exception as exc:  # noqa: BLE001
>>>>>>> dbfaab46
                self.log.debug("Upgrade Scylla Operator CRDs: Exception: %s", exc)
            self.log.info("Upgrade Scylla Operator CRDs: END")

        # Get existing scylla-operator helm chart values
        values = HelmValues(json.loads(self.helm(
            "get values scylla-operator -o json", namespace=SCYLLA_OPERATOR_NAMESPACE)))
        if ComparableScyllaOperatorVersion(new_chart_version.split("-")[0]) > "1.3.0":
            # NOTE: following is supported starting with operator-1.4
            values.set("logLevel", 4)

        # NOTE: Apply new image repo if provided or set default one redefining base value
        #       example structure: scylladb/scylla-operator:latest
        values.set('image.repository', new_docker_image.split('/')[0].strip() or 'scylladb')

        # NOTE: Set operator_image_tag even if it is empty, we need to redefine base operator image
        values.set('image.tag', new_docker_image.split(':')[-1].strip())

        # Upgrade Scylla Operator using Helm chart
        self.log.debug(self.helm_upgrade(
            target_chart_name="scylla-operator",
            source_chart_name=f"{local_repo_name}/scylla-operator",
            version=new_chart_version,
            use_devel=True,
            namespace=SCYLLA_OPERATOR_NAMESPACE,
            values=values,
        ))
        if self.params.get('k8s_enable_tls') and ComparableScyllaOperatorVersion(
                self.scylla_operator_chart_version.split("-")[0]) >= "1.8.0":
            patch_cmd = ('patch deployment scylla-operator --type=json -p=\'[{"op": "add",'
                         '"path": "/spec/template/spec/containers/0/args/-", '
                         '"value": "--feature-gates=AutomaticTLSCertificates=true" }]\' ')
            self.kubectl(patch_cmd, namespace=SCYLLA_OPERATOR_NAMESPACE)
        time.sleep(5)
        self.kubectl("rollout status deployment scylla-operator",
                     namespace=SCYLLA_OPERATOR_NAMESPACE)

    def check_scylla_cluster_sa_annotations(self, namespace: str = SCYLLA_NAMESPACE):
        # Make sure that ScyllaCluster ServiceAccount annotations stay unchanged
        raw_sa_data = self.kubectl(
            f"get sa {self.params.get('k8s_scylla_cluster_name')}-member -o yaml",
            namespace=namespace).stdout
        sa_data = yaml.safe_load(raw_sa_data)
        error_msg = (
            "ServiceAccount annotations don't have expected values.\n"
            f"Expected: {SCYLLA_CLUSTER_SA_ANNOTATIONS}\n"
            f"Actual: {sa_data['metadata']['annotations']}"
        )
        for annotation_key, annotation_value in SCYLLA_CLUSTER_SA_ANNOTATIONS.items():
            assert sa_data["metadata"]["annotations"].get(annotation_key) == annotation_value, error_msg

    @log_run_info
    def deploy_minio_s3_backend(self):
        if not self.params.get('reuse_cluster'):
            self.log.info('Deploy minio s3-like backend server')
            self.create_namespace(MINIO_NAMESPACE)
            values = HelmValues({})
            values.set('persistence.size', self.params.get("k8s_minio_storage_size"))
            self.log.debug(self.helm_install(
                target_chart_name="minio",
                source_chart_name=LOCAL_MINIO_DIR,
                namespace=MINIO_NAMESPACE,
                values=values,
            ))

        wait_for(lambda: self.minio_ip_address, text='Waiting for minio pod to popup',
                 timeout=120, throw_exc=True)
        self.kubectl_wait("-l app=minio --for=condition=Ready pod",
                          timeout=600, namespace=MINIO_NAMESPACE)

    def get_scylla_cluster_helm_values(self, cpu_limit, memory_limit, pool_name: str = None,
                                       cluster_name=None) -> HelmValues:
        mgmt_agent_cpu_limit = convert_cpu_units_to_k8s_value(SCYLLA_MANAGER_AGENT_RESOURCES['cpu'])
        mgmt_agent_memory_limit = convert_memory_units_to_k8s_value(
            SCYLLA_MANAGER_AGENT_RESOURCES['memory'])
        if not cluster_name:
            cluster_name = self.params.get('k8s_scylla_cluster_name')
        placement = add_pool_node_affinity({}, self.POOL_LABEL_NAME, pool_name) if pool_name else {}
        pod_affinity_term = {
            "topologyKey": "kubernetes.io/hostname",
            "labelSelector": {"matchExpressions": [
                {"key": "scylla/cluster", "operator": "In", "values": [cluster_name]},
                {"key": "app.kubernetes.io/name", "operator": "In", "values": ["scylla"]},
            ]}
        }
        if self.tenants_number < 2:
            placement["podAntiAffinity"] = {"preferredDuringSchedulingIgnoredDuringExecution": [{
                "weight": 100,
                "podAffinityTerm": pod_affinity_term,
            }]}
        else:
            placement["podAntiAffinity"] = {"requiredDuringSchedulingIgnoredDuringExecution": [
                pod_affinity_term,
            ]}
        placement["tolerations"] = [{
            "key": "role",
            "value": "scylla-clusters",
            "operator": "Equal",
            "effect": "NoSchedule",
        }]

        dns_domains = []
        expose_options = {}
        if ComparableScyllaOperatorVersion(self.scylla_operator_chart_version.split("-")[0]) >= "1.11.0":
            if k8s_db_node_service_type := self.params.get("k8s_db_node_service_type"):
                expose_options["nodeService"] = {"type": k8s_db_node_service_type}
            for broadcast_direction_type in ("node", "client"):
                if ip_type := self.params.get(f"k8s_db_node_to_{broadcast_direction_type}_broadcast_ip_type"):
                    if "broadcastOptions" not in expose_options:
                        expose_options["broadcastOptions"] = {}
                    expose_options["broadcastOptions"][f"{broadcast_direction_type}s"] = {"type": ip_type}
        if self.params.get('k8s_enable_sni') and ComparableScyllaOperatorVersion(
                self.scylla_operator_chart_version.split("-")[0]) >= "1.8.0":
            dns_domains = [f"{cluster_name}.sct.scylladb.com"]
            expose_options = {"cql": {"ingress": {
                "annotations": {
                    "haproxy.org/scale-server-slots": "1",
                    "haproxy.org/ssl-passthrough": "true",
                },
                "disabled": False,
                "ingressClassName": "haproxy",
            }}}
        # NOTE: fs.aio-max-nr's value is defined in the scylla repo here:
        #       dist/common/sysctl.d/99-scylla-aio.conf
        #       Scylla 5.0+ has it as '30000000'
        sysctls = ["fs.aio-max-nr=300000000", ]
        if self.params.get('print_kernel_callstack'):
            sysctls += ["kernel.perf_event_paranoid=0", ]

        scylla_args = self.params.get('append_scylla_args')

        return HelmValues({
            'nameOverride': '',
            'fullnameOverride': cluster_name,
            'scyllaImage': {
                'repository': self.params.get('docker_image'),
                'tag': self.params.get('scylla_version')
            },
            'agentImage': {
                'repository': 'scylladb/scylla-manager-agent',
                'tag': self.params.get('scylla_mgmt_agent_version')
            },
            'serviceAccount': {
                'create': True,
                'annotations': SCYLLA_CLUSTER_SA_ANNOTATIONS,
                'name': f"{cluster_name}-member"
            },
            'alternator': {
                'enabled': self.params.get("k8s_enable_alternator") or False,
                'insecureEnableHTTP': True,
                'insecureDisableAuthorization': not (
                    self.params.get("alternator_enforce_authorization") or False),
                **({"writeIsolation": self.params.get("alternator_write_isolation")}
                   if self.params.get("alternator_write_isolation") else {}),
            },
            'developerMode': False,
            'cpuset': True,
            'hostNetworking': False,
            'automaticOrphanedNodeCleanup': True,
            'sysctls': sysctls,
            'serviceMonitor': {
                'create': False
            },
            'datacenter': self.region_name,
            'scyllaArgs': scylla_args,
            'dnsDomains': dns_domains,
            'exposeOptions': expose_options,
            'racks': [
                {
                    'name': self.rack_name,
                    'scyllaConfig': SCYLLA_CONFIG_NAME,
                    'scyllaAgentConfig': SCYLLA_AGENT_CONFIG_NAME,
                    'members': 0,
                    'storage': {
                        'storageClassName': self.params.get('k8s_scylla_disk_class'),
                        'capacity': f"{self.params.get('k8s_scylla_disk_gi')}Gi"
                    },
                    'resources': {
                        'limits': {
                            'cpu': cpu_limit,
                            'memory': memory_limit
                        },
                        'requests': {
                            'cpu': cpu_limit,
                            'memory': memory_limit
                        },
                    },
                    'agentResources': {
                        'limits': {
                            'cpu': mgmt_agent_cpu_limit,
                            'memory': mgmt_agent_memory_limit,
                        },
                        'requests': {
                            'cpu': mgmt_agent_cpu_limit,
                            'memory': mgmt_agent_memory_limit,
                        },
                    },
                    'placement': placement,
                }
            ]
        })

    def wait_till_cluster_is_operational(self):
        if self.api_call_rate_limiter:
            with self.api_call_rate_limiter.pause:
                self.api_call_rate_limiter.wait_till_api_become_not_operational(self)
                self.api_call_rate_limiter.wait_till_api_become_stable(self)
        self.wait_all_node_pools_to_be_ready()

    def create_scylla_manager_agent_config(self, s3_provider_endpoint: str = None, namespace: str = SCYLLA_NAMESPACE):
        data = {}
        if self.params.get('use_mgmt'):
            data["s3"] = {
                'provider': 'Minio',
                'endpoint': s3_provider_endpoint or self.s3_provider_endpoint,
                'access_key_id': 'minio_access_key',
                'secret_access_key': 'minio_secret_key',
            }

        # Create kubernetes secret that holds scylla manager agent configuration
        self.update_secret_from_data(SCYLLA_AGENT_CONFIG_NAME, namespace, {
            'scylla-manager-agent.yaml': data,
        })

    @cached_property
    def is_performance_tuning_enabled(self):
        return self.params.get('k8s_enable_performance_tuning') and self.IS_NODE_TUNING_SUPPORTED

    def install_static_local_volume_provisioner(
            self, node_pools: list[CloudK8sNodePool] | CloudK8sNodePool) -> None:
        if self.params.get('reuse_cluster'):
            return
        if not isinstance(node_pools, list):
            node_pools = [node_pools]

        self.log.info("Install static local volume provisioner")
        self.apply_file(
            LOCAL_PROVISIONER_FILE,
            modifiers=[affinity_modifier
                       for current_pool in node_pools
                       for affinity_modifier in current_pool.affinity_modifiers],
            envsubst=False)

    def install_dynamic_local_volume_provisioner(
            self, node_pools: list[CloudK8sNodePool] | CloudK8sNodePool) -> None:
        if self.params.get('reuse_cluster'):
            return
        if not isinstance(node_pools, list):
            node_pools = [node_pools]

        self.log.info("Install dynamic local volume provisioner")
        config_modifiers = [affinity_modifier
                            for current_pool in node_pools
                            for affinity_modifier in current_pool.affinity_modifiers]

        def image_modifier(obj):
            if obj["kind"] != "DaemonSet":
                return
            for container_data in obj["spec"]["template"]["spec"]["containers"]:
                if "scylladb/k8s-local-volume-provisioner" in container_data["image"]:
                    container_data["image"] = (
                        f"{container_data['image'].split(':')[0]}:{K8S_LOCAL_VOLUME_PROVISIONER_VERSION}")

        def example_disk_modifier(obj):
            if obj["kind"] != "DaemonSet":
                return
            # NOTE: add a bit more storage to cover XFS filesystem overhead.
            disk_size_kb = int(self.params.get("k8s_scylla_disk_gi") * 1.012 * 1024**2)
            for container_data in obj["spec"]["template"]["spec"]["containers"]:
                if "disk-setup" not in container_data["name"]:
                    continue
                for i, cmd in enumerate(container_data["command"]):
                    if 'seek=' not in cmd:
                        continue
                    # TODO: stop using this modifier when the code in the source repo allows
                    #       to set custom disk size.
                    # NOTE: set the disk size that satisfies our configured values for storage
                    container_data["command"][i] = re.sub(
                        r"seek=\d+", f"seek={disk_size_kb}", container_data["command"][i])

        with TemporaryDirectory() as tmp_dir_name:
            repo_dst_dir = os.path.join(tmp_dir_name, 'dynamic-local-volume-provisioner')

            download_from_github(
                repo='scylladb/k8s-local-volume-provisioner',
                tag=f'tags/v{K8S_LOCAL_VOLUME_PROVISIONER_VERSION}',
                dst_dir=repo_dst_dir)

            self.apply_file(sct_abs_path(f"{repo_dst_dir}/example/storageclass_xfs.yaml"))

            # NOTE: apply example disk setup formatted to the XFS only on local K8S setups
            if "k8s-local" in self.params.get("cluster_backend"):
                path_to_disk_setup_config = sct_abs_path(f"{repo_dst_dir}/example/disk-setup")
                self.apply_file(
                    path_to_disk_setup_config,
                    modifiers=config_modifiers + [example_disk_modifier] + [image_modifier],
                    envsubst=False)
                self.kubectl("rollout status daemonset.apps/xfs-disk-setup",
                             namespace="xfs-disk-setup")

            path_to_csi_driver_config = sct_abs_path(f"{repo_dst_dir}/deploy/kubernetes")
            self.apply_file(
                path_to_csi_driver_config,
                modifiers=config_modifiers + [image_modifier],
                envsubst=False)
            self.kubectl("rollout status daemonset.apps/local-csi-driver",
                         namespace="local-csi-driver")

    @log_run_info
    def prepare_k8s_scylla_nodes(
            self, node_pools: list[CloudK8sNodePool] | CloudK8sNodePool) -> None:
        if not self.NODE_PREPARE_FILE or self.params.get('reuse_cluster'):
            return
        if not isinstance(node_pools, list):
            node_pools = [node_pools]

        def node_config_change_mount_point(obj):
            if obj["kind"] != "NodeConfig":
                return
            # NOTE: this modifier must run only for 'static' local volume provisioner
            obj["spec"]['localDiskSetup']['mounts'][0]['mountPoint'] = '/mnt/raid-disks/disk0'

        def node_setup_for_dynamic_local_volume_provisioner_modifier(obj):
            if obj["kind"] != "DaemonSet":
                return
            for container_data in obj["spec"]["template"]["spec"]["containers"]:
                if container_data["name"] in ("pv-setup", "node-setup"):
                    # NOTE: disable custom node- and pv- setups using dynamic volume provisioner
                    container_data["command"] = ["/bin/bash", "-c", "--"]
                    container_data["args"] = ["while true; do sleep 3600; done"]

        modifiers = [affinity_modifier
                     for current_pool in node_pools
                     for affinity_modifier in current_pool.affinity_modifiers]
        if self.params.get("k8s_local_volume_provisioner_type") != 'static':
            modifiers.append(node_setup_for_dynamic_local_volume_provisioner_modifier)
        self.log.info("Install DaemonSets required by scylla nodes")
        self.apply_file(self.NODE_PREPARE_FILE, modifiers=modifiers, envsubst=False)

        # Tune performance of the Scylla nodes
        if self.is_performance_tuning_enabled:
            self.log.info("Tune K8S nodes dedicated for Scylla")
            self.kubectl_wait(
                "--for condition=established crd/scyllaoperatorconfigs.scylla.scylladb.com")
            self.kubectl_wait("--for condition=established crd/nodeconfigs.scylla.scylladb.com")

            if scylla_utils_docker_image := self.params.get('k8s_scylla_utils_docker_image'):
                self.kubectl(
                    "patch scyllaoperatorconfigs.scylla.scylladb.com cluster --type merge "
                    "-p '{\"spec\":{\"scyllaUtilsImage\":\"%s\"}}'" % scylla_utils_docker_image,
                    ignore_status=False)

            modifiers = [affinity_modifier
                         for current_pool in node_pools
                         for affinity_modifier in current_pool.affinity_modifiers]
        if self.params.get("k8s_local_volume_provisioner_type") == 'static':
            modifiers.append(node_config_change_mount_point)
        self.apply_file(self.NODE_CONFIG_CRD_FILE, modifiers=modifiers, envsubst=False)
        time.sleep(30)

        if self.params.get("k8s_local_volume_provisioner_type") == 'static':
            self.install_static_local_volume_provisioner(node_pools=node_pools)
        else:
            self.install_dynamic_local_volume_provisioner(node_pools=node_pools)

    @log_run_info
    def deploy_ingress_controller(self, pool_name: str = None):
        self.log.info("Create and initialize ingress controller")
        if not self.params.get('reuse_cluster'):
            pool_name = pool_name or self.AUXILIARY_POOL_NAME
            comma_separated_tags = ", ".join([f'{k}={v}' for k, v in self.tags.items()])

            if self.params.get("cluster_backend") == "k8s-eks":
                cpu_limit = 2
                memory_limit = 4
                cpu_request = 1
                memory_request = 2

                cpu_limit = convert_cpu_units_to_k8s_value(cpu_limit)
                memory_limit = convert_memory_units_to_k8s_value(memory_limit)
                cpu_request = convert_cpu_units_to_k8s_value(cpu_request)
                memory_request = convert_memory_units_to_k8s_value(memory_request)
                haproxy_maxconn = 70000
            else:
                # TODO: measure these values in performance testing and update if needed.
                cpu_limit = '400m'
                memory_limit = '200M'
                cpu_request = '100m'
                memory_request = '50M'
                # that's the default, and trigger haproxy auto calculation of it.
                haproxy_maxconn = 0

            environ = {
                "POD_CPU_LIMIT": cpu_limit,
                "POD_MEMORY_LIMIT": memory_limit,
                "POD_CPU_REQUEST": cpu_request,
                "POD_MEMORY_REQUEST": memory_request,
                "HAPROXY_MAXCONN": haproxy_maxconn,
                "TAGS": comma_separated_tags,
            }
            self.apply_file(
                INGRESS_CONTROLLER_CONFIG_PATH,
                modifiers=get_pool_affinity_modifiers(self.POOL_LABEL_NAME, pool_name),
                environ=environ)
        self.kubectl_wait("--all --for=condition=Ready pod",
                          namespace=INGRESS_CONTROLLER_NAMESPACE, timeout=306)
        self.start_haproxy_ingress_log_thread()

    @log_run_info
    def deploy_scylla_cluster(self, node_pool_name: str, namespace: str = SCYLLA_NAMESPACE,
                              cluster_name: str = None, s3_provider_endpoint: str = None) -> None:
        # Calculate cpu and memory limits to occupy all available amounts by scylla pods
        node_pool = self.pools[node_pool_name]
        cpu_limit, memory_limit = node_pool.cpu_and_memory_capacity
        if not self.params.get('k8s_scylla_cpu_limit'):
            # TODO: Remove reduction logic after
            #       https://github.com/scylladb/scylla-operator/issues/384 is fixed
            cpu_limit = int(
                cpu_limit
                - OPERATOR_CONTAINERS_RESOURCES['cpu'] * self.tenants_number
                - COMMON_CONTAINERS_RESOURCES['cpu']
                - SCYLLA_MANAGER_AGENT_RESOURCES['cpu'] * self.tenants_number
            )
            # NOTE: we should use at max 7 from each 8 cores.
            #       i.e 28/32 , 21/24 , 14/16 and 7/8
            new_cpu_limit = math.ceil(cpu_limit / 8) * 7
            cpu_limit = min(cpu_limit, new_cpu_limit)
            cpu_limit = cpu_limit // self.tenants_number or 1
            self.scylla_cpu_limit = convert_cpu_units_to_k8s_value(cpu_limit)
        else:
            self.scylla_cpu_limit = self.params.get('k8s_scylla_cpu_limit')
        if not self.params.get('k8s_scylla_memory_limit'):
            memory_limit = (
                memory_limit
                - OPERATOR_CONTAINERS_RESOURCES['memory'] * self.tenants_number
                - COMMON_CONTAINERS_RESOURCES['memory']
                - SCYLLA_MANAGER_AGENT_RESOURCES['memory'] * self.tenants_number
            )
            memory_limit = memory_limit / self.tenants_number
            self.scylla_memory_limit = convert_memory_units_to_k8s_value(memory_limit)
        else:
            self.scylla_memory_limit = self.params.get('k8s_scylla_memory_limit')

        if self.params.get('reuse_cluster'):
            try:
                self.wait_till_cluster_is_operational()
                self.log.debug("Check Scylla cluster")
                self.kubectl("get scyllaclusters.scylla.scylladb.com", namespace=namespace)
                self.start_scylla_cluster_events_thread()
                return
            except Exception as exc:  # noqa: BLE001
                raise RuntimeError(
                    "SCT_REUSE_CLUSTER is set, but target scylla cluster is unhealthy") from exc

        self.log.info("Create and initialize a Scylla cluster")
        self.create_scylla_manager_agent_config(s3_provider_endpoint=s3_provider_endpoint, namespace=namespace)

        # Init 'scylla-config' configMap before installation of Scylla to avoid redundant restart
        self.init_scylla_config_map(namespace=namespace)
        self.scylla_restart_required = False

        # Deploy scylla cluster
        self.log.debug(self.helm_install(
            target_chart_name="scylla",
            source_chart_name="scylla-operator/scylla",
            version=self.scylla_operator_chart_version,
            use_devel=True,
            values=self.get_scylla_cluster_helm_values(
                cpu_limit=self.scylla_cpu_limit,
                memory_limit=self.scylla_memory_limit,
                pool_name=node_pool_name,
                cluster_name=cluster_name),
            namespace=namespace,
        ))
        self.wait_till_cluster_is_operational()

        self.log.debug("Check Scylla cluster")
        self.kubectl("get scyllaclusters.scylla.scylladb.com", namespace=namespace)
        self.log.debug(
            "Wait for %d secs before we start to apply changes to the cluster",
            DEPLOY_SCYLLA_CLUSTER_DELAY)
        self.start_scylla_cluster_events_thread(namespace=namespace)

    @cached_property
    def _affinity_modifiers_for_monitoring_resources(self):
        node_pool = self.pools.get(self.MONITORING_POOL_NAME)
        if not node_pool:
            self.log.warning(
                "'Monitoring' node pool was not found."
                " Will schedule 'monitoring' resources creation in the 'Auxiliary' one.")
            node_pool = self.pools.get(self.AUXILIARY_POOL_NAME)
        affinity_modifiers = node_pool.affinity_modifiers if node_pool else None
        if not affinity_modifiers:
            self.log.warning(
                "'Auxiliary' node pool was not found."
                " Will schedule 'monitoring' resources creation without affinity rules.")
        return affinity_modifiers

    @log_run_info
    def deploy_prometheus_operator(self) -> None:
        self.log.info("Deploy Prometheus operator")
        if not self.params.get('reuse_cluster'):
            # NOTE: apply configs on the 'server' side to avoid following error:
            #         The CustomResourceDefinition "prometheuses.monitoring.coreos.com" is invalid:\
            #           metadata.annotations: Too long: must have at most 262144 bytes
            self.apply_file(PROMETHEUS_OPERATOR_CONFIG_PATH,
                            namespace=PROMETHEUS_OPERATOR_NAMESPACE,
                            modifiers=self._affinity_modifiers_for_monitoring_resources,
                            envsubst=False, server_side=True)
            time.sleep(3)
        self.kubectl("rollout status deployment prometheus-operator", namespace=PROMETHEUS_OPERATOR_NAMESPACE)

    def deploy_scylla_cluster_monitoring(self, cluster_name: str, namespace: str,
                                         monitoring_type: str = "Platform") -> None:
        self.log.info(
            "Deploy 'ScyllaDBMonitoring' (type: %s) for the '%s' Scylla cluster in the '%s' namespace",
            monitoring_type, cluster_name, namespace)
        self.apply_file(
            SCYLLA_MONITORING_CONFIG_PATH,
            modifiers=self._affinity_modifiers_for_monitoring_resources,
            environ={
                "SCT_SCYLLA_CLUSTER_NAME": cluster_name,
                "SCT_SCYLLA_CLUSTER_NAMESPACE": namespace,
                "SCT_SCYLLA_CLUSTER_MONITORING_TYPE": monitoring_type,
            })
        for condition in ("Progressing=False", "Degraded=False", "Available=True"):
            self.kubectl_wait(f"--for='condition={condition}' scylladbmonitoring {cluster_name}",
                              namespace=namespace, timeout=600)
        self.kubectl(f"rollout status sts prometheus-{cluster_name}", namespace=namespace)
        self.kubectl(f"rollout status deployment {cluster_name}-grafana", namespace=namespace)

    def delete_scylla_cluster_monitoring(self, namespace: str) -> None:
        self.kubectl("delete --all --wait=true ScyllaDBMonitoring", namespace=namespace, ignore_status=True)
        time.sleep(1)

    def get_grafana_ip(self, cluster_name: str, namespace: str) -> str:
        if self.cluster_backend in ("k8s-eks", "k8s-gke"):
            cmd = (f"get pod -l scylla-operator.scylladb.com/deployment-name={cluster_name}-grafana"
                   " --no-headers -o custom-columns=:.status.podIP")
        else:
            cmd = f"get svc {cluster_name}-grafana --no-headers -o custom-columns=:.spec.clusterIP"
        return self.kubectl(cmd, namespace=namespace).stdout.strip()

    @property
    def grafana_port(self) -> int:
        return 3000

    def get_prometheus_ip(self, cluster_name: str, namespace: str) -> str:
        if self.cluster_backend in ("k8s-eks", "k8s-gke"):
            cmd = f"get pod -l prometheus={cluster_name} --no-headers -o custom-columns=:.status.podIP"
        else:
            cmd = f"get svc {cluster_name}-prometheus --no-headers -o custom-columns=:.spec.clusterIP"
        return self.kubectl(cmd, namespace=namespace).stdout.strip()

    @property
    def prometheus_port(self) -> int:
        return 9090

    def register_sct_grafana_dashboard(self, cluster_name: str, namespace: str) -> str:
        # TODO: make it work for EKS by using ingress LB IP when it is enabled
        sct_dashboard_file = sct_abs_path("data_dir/scylla-dash-per-server-nemesis.master.json")
        sct_dashboard_file_data_str = ""
        with open(sct_dashboard_file, encoding="utf-8") as sct_dashboard_file_obj:
            dashboard_config = yaml.safe_load(sct_dashboard_file_obj)
            dashboard_config["dashboard"]["title"] = dashboard_config["dashboard"]["title"].replace(
                "$test_name", f"{get_test_name()}--{cluster_name}")
            sct_dashboard_file_data_str = json.dumps(dashboard_config)
        grafana_dn = f"{cluster_name}-grafana.{namespace}.svc.cluster.local"
        grafana_ip = self.get_grafana_ip(cluster_name=cluster_name, namespace=namespace)
        grafana_user = base64.b64decode(self.kubectl(
            f"get secret/{cluster_name}-grafana-admin-credentials --template='{{{{ index .data \"username\" }}}}'",
            namespace=namespace).stdout.strip()).decode('utf-8')
        grafana_password = base64.b64decode(self.kubectl(
            f"get secret/{cluster_name}-grafana-admin-credentials --template='{{{{ index .data \"password\" }}}}'",
            namespace=namespace).stdout.strip()).decode('utf-8')
        grafana_cert = base64.b64decode(self.kubectl(
            f"get secret/{cluster_name}-grafana-serving-ca --template='{{{{ index .data \"tls.crt\" }}}}'",
            namespace=namespace).stdout.strip()).decode('utf-8')
        with NamedTemporaryFile(mode='w') as grafana_cert_obj, NamedTemporaryFile(mode='w') as sct_dashboard_obj:
            grafana_cert_obj.write(grafana_cert)
            grafana_cert_obj.flush()
            sct_dashboard_obj.write(sct_dashboard_file_data_str)
            sct_dashboard_obj.flush()
            upload_result = LOCALRUNNER.run(
                f"curl --fail -o /dev/null -w '%{{http_code}}'"
                f" -L 'https://{grafana_dn}:{self.grafana_port}/api/dashboards/db'"
                f" --resolve '{grafana_dn}:{self.grafana_port}:{grafana_ip}'"
                f" --cacert {grafana_cert_obj.name}"
                f" --user '{grafana_user}:{grafana_password}'"
                f" -d @{sct_dashboard_obj.name} -H 'Content-Type: application/json'"
            ).stdout.strip()
        if upload_result != "200":
            self.log.warning(
                "Error uploading SCT dashboard '%s' to the grafana in the '%s' namespace: %s",
                sct_dashboard_file, namespace, upload_result)
        else:
            self.log.info(
                "SCT dashboard '%s' uploaded successfully to the grafana in the '%s' namespace",
                sct_dashboard_file, namespace)
        return upload_result

    @log_run_info
    def deploy_loaders_cluster(self,
                               node_pool_name: str = '',
                               namespace: str = LOADER_NAMESPACE) -> None:
        self.log.info("Create and initialize a loaders cluster in the '%s' namespace", namespace)
        node_pool = self.pools.get(node_pool_name)
        if node_pool:
            self.deploy_node_pool(node_pool)
            cpu_limit, memory_limit = node_pool.cpu_and_memory_capacity
            cpu_limit, memory_limit = cpu_limit - 1, memory_limit - 1
            affinity_modifiers = node_pool.affinity_modifiers
        else:
            cpu_limit = 2
            memory_limit = 4
            affinity_modifiers = []

        self.calculated_loader_cpu_limit = cpu_limit = convert_cpu_units_to_k8s_value(cpu_limit)
        self.calculated_loader_memory_limit = memory_limit = convert_memory_units_to_k8s_value(
            memory_limit)
        self.calculated_loader_affinity_modifiers = affinity_modifiers

    @log_run_info
    def gather_k8s_logs(self) -> None:
        return KubernetesOps.gather_k8s_logs(logdir_path=self.logdir, kubectl=self.kubectl)

    @log_run_info
    def gather_k8s_logs_by_operator(self) -> None:
        return KubernetesOps.gather_k8s_logs_by_operator(kluster=self)

    @property
    def minio_pod(self) -> Resource:
        for pod in KubernetesOps.list_pods(self, namespace=MINIO_NAMESPACE):
            for container in pod.spec.containers:
                for port in container.ports:
                    if hasattr(port, 'container_port') and str(port.container_port) == '9000':
                        return pod
        raise RuntimeError("Can't find minio pod")

    @property
    def minio_ip_address(self) -> str:
        return self.minio_pod.status.pod_ip

    @property
    def s3_provider_endpoint(self) -> str:
        return f"http://{self.minio_ip_address}:9000"

    @cached_property
    def tags(self) -> Dict[str, str]:
        return get_tags_from_params(self.params)

    @cached_property
    def logdir(self) -> str:
        assert '_SCT_TEST_LOGDIR' in os.environ
        logdir = os.path.join(os.environ['_SCT_TEST_LOGDIR'], self.name)
        os.makedirs(logdir, exist_ok=True)
        return logdir

    @property
    def k8s_core_v1_api(self) -> k8s.client.CoreV1Api:
        return KubernetesOps.core_v1_api(self.api_client)

    @property
    def k8s_apps_v1_api(self) -> k8s.client.AppsV1Api:
        return KubernetesOps.apps_v1_api(self.api_client)

    @property
    def k8s_configuration(self) -> k8s.client.Configuration:
        if self.api_call_rate_limiter:
            return self.api_call_rate_limiter.get_k8s_configuration(self)
        return KubernetesOps.create_k8s_configuration(self)

    @property
    def api_client(self) -> k8s.client.ApiClient:
        return self.get_api_client()

    def get_api_client(self) -> k8s.client.ApiClient:
        if self.api_call_rate_limiter:
            return self.api_call_rate_limiter.get_api_client(self.k8s_configuration)
        return KubernetesOps.api_client(self.k8s_configuration)

    @property
    def dynamic_client(self) -> k8s.dynamic.DynamicClient:
        return KubernetesOps.dynamic_client(self.api_client)

    @property
    def scylla_manager_cluster(self) -> 'ManagerPodCluser':
        return ManagerPodCluser(
            k8s_clusters=[self],
            namespace=SCYLLA_MANAGER_NAMESPACE,
            container='scylla-manager',
            cluster_prefix='mgr-',
            node_prefix='mgr-node-',
            params=init_and_verify_sct_config(),
            n_nodes=1
        )

    def create_secret_from_data(self, secret_name: str, namespace: str, data: dict, secret_type: str = 'Opaque'):
        prepared_data = {key: base64.b64encode(json.dumps(value).encode('utf-8')).decode('utf-8')
                         for key, value in data.items()}
        secret = k8s.client.V1Secret(
            api_version="v1",
            data=prepared_data,
            kind="Secret",
            metadata={
                "name": secret_name,
                "namespace": namespace,
            },
            type=secret_type,
        )
        self.k8s_core_v1_api.create_namespaced_secret(namespace=namespace, body=secret)

    def update_secret_from_data(self, secret_name: str, namespace: str, data: dict, secret_type: str = 'Opaque'):
        existing = None
        for secret in self.k8s_core_v1_api.list_namespaced_secret(namespace).items:
            if secret.metadata.name == secret_name:
                existing = secret
                break
        if not existing:
            self.create_secret_from_data(
                secret_name=secret_name, namespace=namespace, data=data, secret_type=secret_type)
            return

        for key, value in data.items():
            existing.data[key] = base64.b64encode(json.dumps(value).encode('utf-8')).decode('utf-8')
        self.k8s_core_v1_api.patch_namespaced_secret(secret_name, namespace, existing)

    def create_secret_from_directory(self, secret_name: str, path: str, namespace: str, secret_type: str = 'generic',
                                     only_files: List[str] = None):
        files = [fname for fname in os.listdir(path) if os.path.isfile(os.path.join(path, fname)) and
                 (not only_files or fname in only_files)]
        cmd = f'create secret {secret_type} {secret_name} ' + \
              ' '.join([f'--from-file={fname}={os.path.join(path, fname)}' for fname in files])
        self.kubectl(cmd, namespace=namespace)

    def patch_kubectl_config(self):
        """
        Patched kubectl config so that it will obtain cloud token from cache file
         that is kept update by token update thread
        """
        self.create_kubectl_config()
        if self.TOKEN_UPDATE_NEEDED:
            self.start_token_update_thread()
            KubernetesOps.patch_kube_config(self, self.kubectl_token_path)
            wait_for(self.check_if_token_is_valid, timeout=120, throw_exc=True)
        self.start_scylla_pods_ip_change_tracker_thread()

    def check_if_token_is_valid(self) -> bool:
        with open(self.kubectl_token_path, mode='rb') as token_file:
            return bool(json.load(token_file))

    def start_token_update_thread(self):
        if os.path.exists(self.kubectl_token_path):
            os.unlink(self.kubectl_token_path)
        self._token_update_thread = self.create_token_update_thread()
        self._token_update_thread.start()
        # Wait till GcloudTokenUpdateThread get tokens and dump them to gcloud_token_path
        wait_for(os.path.exists, timeout=30, step=5, text="Wait for gcloud token", throw_exc=True,
                 path=self.kubectl_token_path)

    def start_scylla_pods_ip_change_tracker_thread(self):
        self.scylla_pods_ip_change_tracker_thread = ScyllaPodsIPChangeTrackerThread(
            self, self.scylla_pods_ip_mapping)
        self.scylla_pods_ip_change_tracker_thread.start()

    def _add_pool(self, pool: CloudK8sNodePool) -> None:
        if pool.name not in self.pools:
            self.pools[pool.name] = pool

    def wait_all_node_pools_to_be_ready(self):
        for node_pool in self.pools.values():
            node_pool.wait_for_nodes_readiness()

    @abc.abstractmethod
    def deploy(self):
        pass

    @abc.abstractmethod
    def create_kubectl_config(self):
        pass

    @abc.abstractmethod
    def create_token_update_thread(self) -> TokenUpdateThread:
        pass

    @abc.abstractmethod
    def deploy_node_pool(self, pool: CloudK8sNodePool, wait_till_ready=True) -> None:
        pass

    def upgrade_kubernetes_platform(self, pod_objects: list[cluster.BaseNode],
                                    use_additional_scylla_nodepool: bool) -> (str, CloudK8sNodePool):
        raise NotImplementedError("Kubernetes upgrade is not implemented on this backend")

    def move_pods_to_new_node_pool(self, pod_objects: list[cluster.BaseNode],
                                   node_pool_name: str, cluster_name: str = "",
                                   cluster_namespace: str = SCYLLA_NAMESPACE,
                                   pod_readiness_timeout_minutes: int = 20):
        cluster_name = cluster_name or self.params.get('k8s_scylla_cluster_name')

        # Update the node affinity rules to match the new nodes
        scylla_cluster_info = yaml.safe_load(self.kubectl(
            f"get scyllaclusters.scylla.scylladb.com {cluster_name} -o yaml",
            namespace=cluster_namespace).stdout)
        racks_info = scylla_cluster_info["spec"]["datacenter"]["racks"]
        total_pods = 0
        for i, rack in enumerate(racks_info):
            rack["placement"]["nodeAffinity"][
                "requiredDuringSchedulingIgnoredDuringExecution"]["nodeSelectorTerms"][0][
                    "matchExpressions"][0]["values"] = [node_pool_name]
            racks_info[i] = rack
            total_pods += int(rack["members"])
        data = {"spec": {"datacenter": {"racks": racks_info}}}
        self.kubectl(
            f"patch scyllaclusters.scylla.scylladb.com {cluster_name} --type merge "
            f"-p '{json.dumps(data)}'",
            namespace=cluster_namespace,
        )

        # Label Scylla pods for replacement to make it be moved to new nodes
        for pod_object in sorted(pod_objects, key=lambda x: x.name, reverse=True):
            old_uid = pod_object.k8s_pod_uid
            pod_object.wait_for_svc()
            pod_object.mark_to_be_replaced()
            pod_object.wait_till_k8s_pod_get_uid(ignore_uid=old_uid)
            self.log.info("Wait for the '%s' pod to be ready", pod_object.name)
            pod_object.wait_for_pod_readiness(
                pod_readiness_timeout_minutes=pod_readiness_timeout_minutes)

    @contextlib.contextmanager
    def scylla_config_map(self, namespace: str = SCYLLA_NAMESPACE) -> dict:
        with self.scylla_config_lock:
            try:
                config_map = self.k8s_core_v1_api.read_namespaced_config_map(
                    name=SCYLLA_CONFIG_NAME, namespace=namespace).data or {}
                exists = True
            except Exception:  # noqa: BLE001
                config_map = {}
                exists = False
            original_config_map = deepcopy(config_map)
            yield config_map
            if original_config_map == config_map:
                self.log.debug("%s: scylla config map hasn't been changed", self)
                return
            if exists:
                self.k8s_core_v1_api.patch_namespaced_config_map(
                    name=SCYLLA_CONFIG_NAME,
                    namespace=namespace,
                    body=[{"op": "replace", "path": '/data', "value": config_map}]
                )
            else:
                self.k8s_core_v1_api.create_namespaced_config_map(
                    namespace=namespace,
                    body=V1ConfigMap(
                        data=config_map,
                        metadata={'name': SCYLLA_CONFIG_NAME}
                    )
                )

    @contextlib.contextmanager
    def manage_file_in_scylla_config_map(self, filename: str, namespace: str = SCYLLA_NAMESPACE) -> ContextManager:
        """Update scylla.yaml or cassandra-rackdc.properties, k8s way

        Scylla Operator handles file updates using ConfigMap resource
        and we don't need to update it manually on each node.
        Only scylla rollout restart is needed to get it applied.

        Details: https://operator.docs.scylladb.com/master/generic#configure-scylla
        """
        with self.scylla_config_map(namespace=namespace) as scylla_config_map:
            old_data = yaml.safe_load(scylla_config_map.get(filename, "")) or {}
            new_data = deepcopy(old_data)
            yield new_data
            if old_data == new_data:
                self.log.debug("%s: '%s' hasn't been changed", self, filename)
                return
            old_data_as_list = yaml.safe_dump(old_data).splitlines(keepends=True)
            new_data_as_str = yaml.safe_dump(new_data)
            new_data_as_list = new_data_as_str.splitlines(keepends=True)
            diff = "".join(unified_diff(old_data_as_list, new_data_as_list))
            self.log.debug("%s: '%s' has been updated:\n%s", self, filename, diff)
            if not new_data:
                scylla_config_map.pop(filename, None)
            else:
                scylla_config_map[filename] = new_data_as_str
            self.scylla_restart_required = True

    def remote_scylla_yaml(self, namespace: str = SCYLLA_NAMESPACE) -> ContextManager:
        return self.manage_file_in_scylla_config_map(
            filename='scylla.yaml', namespace=namespace)

    def remote_cassandra_rackdc_properties(self, namespace: str = SCYLLA_NAMESPACE) -> ContextManager:
        return self.manage_file_in_scylla_config_map(
            filename='cassandra-rackdc.properties', namespace=namespace)

    def init_scylla_config_map(self, namespace: str = SCYLLA_NAMESPACE, **kwargs):
        # NOTE: operator sets all the scylla options itself based on the configuration of the ScyllaCluster CRD.
        #       It allows to redefine options using 'scylla-config' configMap opject.
        #       So, define some options here by default. It may be extended later if needed.
        with self.remote_scylla_yaml(namespace=namespace) as scylla_yml:
            # Process cluster params
            if self.params.get("experimental_features"):
                scylla_yml["experimental_features"] = self.params.get("experimental_features")
            if self.params.get("hinted_handoff"):
                scylla_yml["hinted_handoff_enabled"] = self.params.get(
                    "hinted_handoff").lower() in ("enabled", "true")
            if self.params.get("endpoint_snitch"):
                scylla_yml["endpoint_snitch"] = self.params.get("endpoint_snitch")

            # Process method kwargs
            if kwargs.get("murmur3_partitioner_ignore_msb_bits"):
                scylla_yml["murmur3_partitioner_ignore_msb_bits"] = int(
                    kwargs.pop("murmur3_partitioner_ignore_msb_bits"))

            self.log.info("K8S SCYLLA_YAML: %s", scylla_yml)
            if kwargs:
                self.log.warning("K8S SCYLLA_YAML, not applied options: %s", kwargs)


class BasePodContainer(cluster.BaseNode):
    parent_cluster: PodCluster

    pod_readiness_delay = 30  # seconds
    pod_readiness_timeout = 10  # minutes
    pod_terminate_timeout = 5  # minutes

    def __init__(self, name: str, parent_cluster: PodCluster, node_prefix: str = "node", node_index: int = 1,
                 base_logdir: Optional[str] = None, dc_idx: int = 0, rack=0):
        self.node_index = node_index
        cluster.BaseNode.__init__(
            self, name=name,
            parent_cluster=parent_cluster,
            base_logdir=base_logdir,
            node_prefix=node_prefix,
            dc_idx=dc_idx,
            rack=rack)
        self.k8s_cluster = self.parent_cluster.k8s_clusters[self.dc_idx]
        self._rack_name = None

    @property
    def node_rack(self) -> str:
        if not self._rack_name:
            if pod := self._pod:
                self._rack_name = pod.metadata.labels.get("scylla/rack", "")

        return self._rack_name

    @cached_property
    def pod_replace_timeout(self) -> int:
        return self.pod_terminate_timeout + self.pod_readiness_timeout

    def configure_remote_logging(self):
        self.k8s_cluster.log.debug("No need to configure remote logging on k8s")

    def wait_for_cloud_init(self):
        pass

    @staticmethod
    def is_docker() -> bool:
        return True

    @cached_property
    def tags(self) -> Dict[str, str]:
        return {**super().tags,
                "NodeIndex": str(self.node_index), }

    def _init_remoter(self, ssh_login_info):
        self.remoter = KubernetesCmdRunner(
            kluster=self.k8s_cluster,
            pod_image=self.image,
            pod_name=self.name,
            container=self.parent_cluster.container,
            namespace=self.parent_cluster.namespace)

    def _init_port_mapping(self):
        pass

    def _set_keep_duration(self, duration_in_hours: int):
        pass

    @property
    def system_log(self):
        return os.path.join(self.logdir, "system.log")

    @property
    def vm_region(self):
        return self.k8s_cluster.region_name

    @property
    def region(self):
        if self.parent_cluster.params.get('simulated_regions'):
            raise ValueError("K8S backends don't support 'simulated_regions' SCT config")
        return self.vm_region

    def start_journal_thread(self):
        self._journal_thread = get_system_logging_thread(logs_transport="k8s_client",
                                                         node=self,
                                                         target_log_file=self.system_log)
        if self._journal_thread:
            self.k8s_cluster.log.info(
                "Use %s as logging daemon", type(self._journal_thread).__name__)
            self._journal_thread.start()
        else:
            TestFrameworkEvent(source=self.__class__.__name__,
                               source_method="start_journal_thread",
                               message="Got no logging daemon by unknown reason").publish()

    def check_spot_termination(self):
        pass

    @property
    def _pod(self):
        pods = KubernetesOps.list_pods(
            self.k8s_cluster, namespace=self.parent_cluster.namespace,
            field_selector=f"metadata.name={self.name}")
        return pods[0] if pods else None

    @property
    def pod_spec(self):
        if pod := self._pod:
            return pod.spec
        return {}

    @property
    def pod_status(self):
        if pod := self._pod:
            return pod.status
        return None

    @property
    def _node(self):
        return KubernetesOps.get_node(self.k8s_cluster, self.node_name)

    @property
    def _cluster_ip_service(self):
        services = KubernetesOps.list_services(
            self.k8s_cluster, namespace=self.parent_cluster.namespace,
            field_selector=f"metadata.name={self.name}")
        return services[0] if services else None

    @property
    def _svc(self):
        services = KubernetesOps.list_services(
            self.k8s_cluster, namespace=self.parent_cluster.namespace,
            field_selector=f"metadata.name={self.name}")
        return services[0] if services else None

    @property
    def _container_status(self):
        pod_status = self.pod_status
        if pod_status:
            return next((x for x in pod_status.container_statuses if x.name == self.parent_cluster.container), None)
        return None

    @property
    def cql_address(self):
        return self.ip_address

    @property
    def private_ip_address(self) -> Optional[str]:
        if ip := self.k8s_cluster.scylla_pods_ip_mapping.get(
                self.parent_cluster.namespace, {}).get(self.name, {}).get('current_ip'):
            return ip
        return super().private_ip_address

    def _refresh_instance_state(self):
        public_ips = []
        private_ips = []
        if pod_status := self.pod_status:
            public_ips.append(pod_status.host_ip)
            private_ips.append(pod_status.pod_ip)
        if cluster_ip_service := self._cluster_ip_service:
            private_ips.append(cluster_ip_service.spec.cluster_ip)
        return (public_ips or [None, ], private_ips or [None, ])

    @property
    def k8s_pod_uid(self) -> str:
        try:
            return str(self._pod.metadata.uid)
        except Exception:  # noqa: BLE001
            return ''

    @property
    def k8s_pod_name(self) -> str:
        return str(self._pod.metadata.name)

    def wait_till_k8s_pod_get_uid(self, timeout: int = None, ignore_uid=None, throw_exc=False) -> str:
        """
        Wait till pod get any valid uid.
        If ignore_uid is provided it wait till any valid uid different from ignore_uid
        """
        if timeout is None:
            timeout = self.pod_replace_timeout
        wait_for(lambda: self.k8s_pod_uid and self.k8s_pod_uid != ignore_uid, timeout=timeout,
                 text=f"Wait till host {self} get uid", throw_exc=throw_exc)
        return self.k8s_pod_uid

    def wait_for_k8s_node_readiness(self):
        wait_for(self._wait_for_k8s_node_readiness,
                 text=f"Wait for k8s host {self.node_name} to be ready...",
                 timeout=self.pod_readiness_timeout * 60,
                 step=5,
                 throw_exc=True)

    def _wait_for_k8s_node_readiness(self):
        if self.node_name is None:
            raise RuntimeError(f"Can't find node for pod {self.name}")
        result = self.k8s_cluster.kubectl(
            f"wait node --timeout={self.pod_readiness_timeout // 3}m --for=condition=Ready {self.node_name}",
            namespace=self.parent_cluster.namespace,
            timeout=self.pod_readiness_timeout // 3 * 60 + 10
        )
        if result.stdout.count('condition met') != 1:
            raise RuntimeError('Node is not reported as ready')
        return True

    def wait_for_pod_to_appear(self):
        wait_for(self._wait_for_pod_to_appear,
                 text="Wait for pod to appear...",
                 timeout=self.pod_readiness_timeout * 60,
                 throw_exc=True)

    def _wait_for_pod_to_appear(self):
        if self._pod is None:
            raise RuntimeError('Pod is not there')
        return True

    def wait_for_pod_readiness(self, pod_readiness_timeout_minutes: int = None):
        timeout = pod_readiness_timeout_minutes or self.pod_readiness_timeout
        KubernetesOps.wait_for_pod_readiness(
            kluster=self.k8s_cluster,
            pod_name=self.name,
            namespace=self.parent_cluster.namespace,
            pod_readiness_timeout_minutes=timeout)

    @property
    def image(self) -> str:
        return self._container_status.image

    def _get_ipv6_ip_address(self):
        # NOTE: We don't support IPv6 for k8s-* backends
        return ""

    def restart(self):
        raise NotImplementedError("Not implemented yet")  # TODO: implement this method.

    def hard_reboot(self):
        self.k8s_cluster.kubectl(
            f'delete pod {self.name} --now',
            namespace=self.parent_cluster.namespace,
            timeout=self.pod_terminate_timeout * 60 + 10)

        self.wait_for_pod_readiness()

    def soft_reboot(self):
        # Kubernetes brings pods back to live right after it is deleted
        self.k8s_cluster.kubectl(
            f'delete pod {self.name} --grace-period={self.pod_terminate_timeout * 60}',
            namespace=self.parent_cluster.namespace,
            timeout=self.pod_terminate_timeout * 60 + 10)

        self.wait_for_pod_readiness()

    # On kubernetes there is no stop/start, closest analog of node restart would be soft_restart
    restart = soft_reboot

    @property
    def uptime(self):
        # update -s from inside of docker containers shows docker host uptime
        return datetime.fromtimestamp(int(self.remoter.run('stat -c %Y /proc/1', ignore_status=True).stdout.strip()))

    def start_coredump_thread(self):
        self._coredump_thread = CoredumpExportFileThread(
            self, self._maximum_number_of_cores_to_publish, ['/var/lib/scylla/coredumps'])
        self._coredump_thread.start()

    @cached_property
    def node_name(self) -> str:
        return self._pod.spec.node_name

    @property
    def instance_name(self) -> str:
        return self.node_name

    def terminate_k8s_node(self):
        """
        Delete kubernetes node, which will terminate scylla node that is running on it
        """
        self.k8s_cluster.kubectl(
            f'delete node {self.node_name} --now',
            timeout=self.pod_terminate_timeout * 60 + 10)

    def terminate_k8s_host(self):
        """
        Terminate kubernetes node via cloud API (like GCE/EC2), which will terminate scylla node that is running on it
        """
        raise NotImplementedError("To be overridden in child class")

    @staticmethod
    def is_kubernetes() -> bool:
        return True


class BaseScyllaPodContainer(BasePodContainer):
    @cached_property
    def node_type(self) -> str:
        return 'db'

    def restart(self):
        pass

    @property
    def proposed_scylla_yaml(self) -> ScyllaYaml:
        """
        For kubernetes there is no node-specific scylla.yaml, only cluster-wide
        """
        return self.k8s_cluster.proposed_scylla_yaml

    @property
    def network_interfaces(self):
        interfaces = [NetworkInterface(ipv4_public_address=self.public_ip_address,
                                       ipv6_public_addresses="",
                                       ipv4_private_addresses=self.private_ip_address,
                                       ipv6_private_address='',
                                       dns_private_name=self.k8s_lb_dns_name,
                                       dns_public_name="",
                                       device_index=0,
                                       device_name='eth0',
                                       mac_address=""
                                       )]
        return interfaces

    parent_cluster: ScyllaPodCluster

    def actual_scylla_yaml(self) -> ContextManager[ScyllaYaml]:
        return super().remote_scylla_yaml()

    def actual_cassandra_rackdc_properties(self) -> ContextManager:
        return super().remote_cassandra_rackdc_properties()

    def remote_scylla_yaml(self) -> ContextManager:
        """
        Scylla Operator handles 'scylla.yaml' file updates using ConfigMap resource
        and we don't need to update it on each node separately.
        """
        return self.k8s_cluster.remote_scylla_yaml()

    def remote_cassandra_rackdc_properties(self) -> ContextManager:
        """
        Scylla Operator handles 'cassandra-rackdc.properties' file updates using ConfigMap resource
        and we don't need to update it on each node separately.
        """
        return self.k8s_cluster.remote_cassandra_rackdc_properties()

    @property
    def verify_up_timeout(self):
        if self.parent_cluster.params.get('k8s_scylla_disk_class') in ['gp2', 'gp3']:
            return super().verify_up_timeout * 2
        else:
            return super().verify_up_timeout

    @cluster.log_run_info
    def start_scylla_server(self, verify_up=True, verify_down=False,
                            timeout=500, verify_up_timeout=None):
        verify_up_timeout = verify_up_timeout or self.verify_up_timeout
        if verify_down:
            self.wait_db_down(timeout=timeout)
        self.remoter.run('sh -c "supervisorctl start scylla || supervisorctl start scylla-server"',
                         timeout=timeout)
        if verify_up:
            self.wait_db_up(timeout=verify_up_timeout)

    @cluster.log_run_info
    @retrying(n=3, sleep_time=5, allowed_exceptions=NETWORK_EXCEPTIONS + (CommandTimedOut, ),
              message="Failed to stop scylla.server, retrying...")
    def stop_scylla_server(self, verify_up=False, verify_down=True, timeout=300,
                           ignore_status=False):
        if verify_up:
            self.wait_db_up(timeout=timeout)
        self.remoter.run('sh -c "supervisorctl stop scylla || supervisorctl stop scylla-server"',
                         timeout=timeout, ignore_status=ignore_status)
        if verify_down:
            self.wait_db_down(timeout=timeout)

    @cluster.log_run_info
    def stop_scylla(self, verify_up=False, verify_down=True, timeout=300):
        self.stop_scylla_server(verify_up=verify_up, verify_down=verify_down, timeout=timeout)

    @property
    def node_name(self) -> str:
        return self._pod.spec.node_name

    def restart_scylla_server(self, verify_up_before=False, verify_up_after=True, timeout=1800,
                              verify_up_timeout=None):
        verify_up_timeout = verify_up_timeout or self.verify_up_timeout
        if verify_up_before:
            self.wait_db_up(timeout=verify_up_timeout)
        self.remoter.run('sh -c "supervisorctl restart scylla || supervisorctl restart scylla-server"',
                         timeout=timeout)
        if verify_up_after:
            self.wait_db_up(timeout=verify_up_timeout)

    @cluster.log_run_info
    def restart_scylla(self, verify_up_before=False, verify_up_after=True, timeout=1800):
        self.restart_scylla_server(
            verify_up_before=verify_up_before, verify_up_after=verify_up_after, timeout=timeout)

    @property
    def scylla_listen_address(self):
        pod_status = self.pod_status
        return pod_status and pod_status.pod_ip

    def init(self) -> None:
        super().init()
        if self.distro.is_rhel_like and not self.remoter.sudo("rpm -q iproute", ignore_status=True).ok:
            # need this because of scylladb/scylla#7560
            # Time to time 'yum install -y iproute' fails, let's download the package and install it afterwards
            self.remoter.sudo('yum install --downloadonly iproute', retry=5)
            self.remoter.sudo("yum install -y iproute")
        self.remoter.sudo('mkdir -p /var/lib/scylla/coredumps', ignore_status=True)
        self.scylla_network_configuration = ScyllaNetworkConfiguration(
            network_interfaces=self.network_interfaces,
            scylla_network_config=[])

    def drain_k8s_node(self):
        """
        Gracefully terminating kubernetes host and return it back to life.
        It terminates scylla node that is running on it
        """
        self.k8s_cluster.log.info(
            'drain_k8s_node: kubernetes node will be drained, the following is affected :\n' + dedent('''
            GCE instance  -
            K8s node      X  <-
            Scylla Pod    X
            Scylla node   X
            '''))
        k8s_node_name = self.node_name
        self.k8s_cluster.kubectl(
            f'drain {k8s_node_name} -n scylla --ignore-daemonsets --delete-local-data')
        time.sleep(5)
        self.k8s_cluster.kubectl(f'uncordon {k8s_node_name}')

    def _restart_node_with_resharding(self, murmur3_partitioner_ignore_msb_bits: int = 12):
        # Change murmur3_partitioner_ignore_msb_bits parameter to cause resharding.
        self.stop_scylla()
        with self.remote_scylla_yaml() as scylla_yml:
            scylla_yml["murmur3_partitioner_ignore_msb_bits"] = murmur3_partitioner_ignore_msb_bits
        self.soft_reboot()
        search_reshard = self.follow_system_log(patterns=['Reshard', 'Reshap'])
        self.wait_db_up(timeout=self.pod_readiness_timeout * 60)
        return search_reshard

    @property
    def is_seed(self) -> bool:
        try:
            return 'scylla/seed' in self._svc.metadata.labels
        except Exception:  # noqa: BLE001
            return False

    @is_seed.setter
    def is_seed(self, value):
        pass

    def mark_to_be_replaced(self, overwrite: bool = False):
        if self.is_seed:
            raise RuntimeError("Scylla-operator does not support seed nodes replacement")
        # Mark pod with label that is going to be picked up by scylla-operator, pod to be removed and reconstructed
        cmd = f'label svc {self.name} scylla/replace=""'
        if overwrite:
            cmd += ' --overwrite'
        self.k8s_cluster.kubectl(cmd, namespace=self.parent_cluster.namespace, ignore_status=True)

    def wait_for_svc(self):
        wait_for(self._wait_for_svc,
                 text=f"Wait for k8s service {self.name} to be ready...",
                 timeout=self.pod_readiness_timeout * 60,
                 throw_exc=True)

    def _wait_for_svc(self):
        self.k8s_cluster.kubectl(
            f"get svc {self.name}", namespace=self.parent_cluster.namespace, verbose=False)
        return True

    def refresh_ip_address(self):
        # Invalidate ip address cache
        old_ip_info = (self.public_ip_address, self.private_ip_address)
        self._private_ip_address_cached = self._public_ip_address_cached = self._ipv6_ip_address_cached = None

        if old_ip_info == (self.public_ip_address, self.private_ip_address):
            return

        self._init_port_mapping()

    @retrying(n=60, sleep_time=10,
              allowed_exceptions=(k8s_exceptions.ApiException, invoke.exceptions.UnexpectedExit),
              message="Failed to run fstrim command...")
    def fstrim_scylla_disks(self):
        # NOTE: to be able to run 'fstrim' command in a pod, it must have direct device mount and
        # appropriate priviledges.
        # Both requirements are satisfied by 'static-local-volume-provisioner' and
        # 'local-csi-driver' pods which provide disks for scylla pods.
        # So, we run this command not on 'scylla' pods but on those
        # ones on each K8S node dedicated for scylla pods.

        if self.parent_cluster.params.get("k8s_local_volume_provisioner_type") == 'static':
            pods_selector = "app=static-local-volume-provisioner"
            scylla_disk_path = "/mnt/raid-disks/disk0/"
            namespace = "default"
        else:
            pods_selector = "app.kubernetes.io/name=local-csi-driver"
            scylla_disk_path = "/mnt/persistent-volumes"
            namespace = "local-csi-driver"
        podnames = self.k8s_cluster.kubectl(
            f"get pod -l {pods_selector} --field-selector spec.nodeName={self.node_name} "
            "-o jsonpath='{range .items[*]}{.metadata.name}'",
            namespace=namespace).stdout.strip().split("\n")
        assert podnames, (
            f"Failed to find pods using '{pods_selector}' selector on '{self.node_name}' node "
            f"in '{namespace}' namespace. Didn't run the 'fstrim' command")
        self.k8s_cluster.kubectl(
            f"exec -ti {podnames[0]} -- sh -c 'fstrim -v {scylla_disk_path}'",
            namespace=namespace)

    @cached_property
    def alternator_ca_bundle_path(self):
        ca_bundle_cmd_output = self.k8s_cluster.kubectl(
            f"get configmap/{self.parent_cluster.scylla_cluster_name}-alternator-local-serving-ca"
            f" --template='{{{{ index .data \"ca-bundle.crt\" }}}}'",
            namespace=self.parent_cluster.namespace, ignore_status=True)
        if ca_bundle_cmd_output.failed:
            self.k8s_cluster.log.warning(
                "Failed to get alternator CA bundle info: %s", ca_bundle_cmd_output.stderr)
            return None
        fd, file_name = tempfile.mkstemp(suffix='.crt')
        os.close(fd)
        ca_bundle_file = Path(file_name)
        ca_bundle_file.write_text(ca_bundle_cmd_output.stdout.strip(), encoding="utf-8")
        return str(ca_bundle_file)

    @cached_property
    def k8s_lb_dns_name(self):
        cluster_name, namespace = self.parent_cluster.scylla_cluster_name, self.parent_cluster.namespace
        return f"{cluster_name}-client.{namespace}.svc"


class LoaderPodContainer(BasePodContainer):
    TEMPLATE_PATH = LOADER_POD_CONFIG_PATH

    @cached_property
    def node_type(self) -> str:
        return 'loader'

    def __init__(self, name: str, parent_cluster: PodCluster,
                 node_prefix: str = "node", node_index: int = 1,
                 base_logdir: Optional[str] = None, dc_idx: int = 0, rack=0):
        self.loader_cluster_name = parent_cluster.loader_cluster_name
        self.loader_name = name
        self.loader_pod_name_template = f"{self.loader_name}-pod"
        super().__init__(
            name=name, parent_cluster=parent_cluster, node_prefix=node_prefix,
            node_index=node_index, base_logdir=base_logdir, dc_idx=dc_idx, rack=rack,
        )

    def init(self):
        environ = {
            "K8S_NAMESPACE": self.parent_cluster.namespace,
            "K8S_LOADER_CLUSTER_NAME": self.loader_cluster_name,
            "K8S_LOADER_NAME": self.loader_name,
            "POD_CPU_LIMIT": self.k8s_cluster.calculated_loader_cpu_limit,
            "POD_MEMORY_LIMIT": self.k8s_cluster.calculated_loader_memory_limit,
        }
        self.remoter = KubernetesPodRunner(
            kluster=self.k8s_cluster,
            template_path=self.TEMPLATE_PATH,
            template_modifiers=list(self.k8s_cluster.calculated_loader_affinity_modifiers),
            pod_name_template=self.loader_pod_name_template,
            namespace=self.parent_cluster.namespace,
            environ=environ,
        )
        self._add_node_to_argus()

    def _init_remoter(self, ssh_login_info):
        pass

    def terminate_k8s_host(self):
        raise NotImplementedError()

    def restart(self):
        raise NotImplementedError()


class LoaderStsContainer(BasePodContainer):
    TEMPLATE_PATH = LOADER_STS_CONFIG_PATH

    @cached_property
    def node_type(self) -> str:
        return 'loader'

    def terminate_k8s_host(self):
        raise NotImplementedError()

    def restart(self):
        raise NotImplementedError()


class PodCluster(cluster.BaseCluster):
    PodContainerClass: Type[BasePodContainer] = BasePodContainer

    def __init__(self,
                 k8s_clusters: List[KubernetesCluster],
                 namespace: str = "default",
                 container: Optional[str] = None,
                 cluster_uuid: Optional[str] = None,
                 cluster_prefix: str = "cluster",
                 node_prefix: str = "node",
                 node_type: Optional[str] = None,
                 n_nodes: Union[list, int] = 3,
                 params: Optional[dict] = None,
                 node_pool_name: Optional[str] = '',
                 add_nodes: Optional[bool] = True,
                 ) -> None:
        self.k8s_clusters = k8s_clusters
        self.namespace = namespace
        self.container = container
        self.node_pool_name = node_pool_name

        super().__init__(cluster_uuid=cluster_uuid,
                         cluster_prefix=cluster_prefix,
                         node_prefix=node_prefix,
                         n_nodes=n_nodes,
                         params=params,
                         region_names=[],
                         node_type=node_type,
                         add_nodes=add_nodes)

    def __str__(self):
        return f"{type(self).__name__} {self.name} | Namespace: {self.namespace}"

    @cached_property
    def pool_name(self):
        return self.node_pool_name

    def _create_node(self, node_index: int, pod_name: str, dc_idx: int, rack: int) -> BasePodContainer:
        node = self.PodContainerClass(parent_cluster=self,
                                      name=pod_name,
                                      base_logdir=self.logdir,
                                      node_prefix=self.node_prefix,
                                      node_index=node_index,
                                      dc_idx=dc_idx,
                                      rack=rack)
        # NOTE: use lock to avoid hanging running in a multitenant setup
        with NODE_INIT_LOCK:
            node.init()
        return node

    def add_nodes(self,
                  count: int,
                  ec2_user_data: str = "",
                  dc_idx: int = 0,
                  rack: int = 0,
                  enable_auto_bootstrap: bool = False,
                  instance_type=None,
                  ) -> List[BasePodContainer]:

        # TODO: make it work when we have decommissioned (by nodetool) nodes.
        #       Now it will fail because pod which hosts decommissioned Scylla member is reported
        #       as 'NotReady' and will fail the pod waiter function below.

        # Wait while whole cluster (on all racks) including new nodes are up and running
        current_dc_nodes = [node for node in self.nodes if node.dc_idx == dc_idx]
        expected_dc_nodes_count = len(current_dc_nodes) + count
        self.wait_for_pods_running(
            pods_to_wait=count, total_pods=expected_dc_nodes_count, dc_idx=dc_idx)
        self.wait_for_pods_readiness(
            pods_to_wait=count, total_pods=expected_dc_nodes_count, dc_idx=dc_idx)

        # Register new nodes and return whatever was registered
        k8s_pods = KubernetesOps.list_pods(self.k8s_clusters[dc_idx], namespace=self.namespace)
        nodes = []
        for pod in k8s_pods:
            if not any((x for x in pod.status.container_statuses if x.name == self.container)):
                continue
            is_already_registered = False
            for node in current_dc_nodes:
                if node.name == pod.metadata.name:
                    is_already_registered = True
                    break
            if is_already_registered:
                continue
            # TBD: A rack validation might be needed
            # Register a new node
            node = self._create_node(len(current_dc_nodes), pod.metadata.name, dc_idx, rack)
            nodes.append(node)
            self.nodes.append(node)
        if len(nodes) != count:
            raise RuntimeError(
                f"Requested '{count}' number of nodes to add in the '{dc_idx}' DC,"
                f" while only '{len(nodes)}' new nodes where found")
        return nodes

    def node_setup(self, node, verbose=False, timeout=3600):
        raise NotImplementedError("Derived class must implement 'node_setup' method!")

    def node_startup(self, node, verbose=False, timeout=3600):
        raise NotImplementedError("Derived class must implement 'node_startup' method!")

    def get_node_ips_param(self, public_ip=True):
        raise NotImplementedError("Derived class must implement 'get_node_ips_param' method!")

    def wait_for_init(self, *_, node_list=None, verbose=False, timeout=None, **__):
        raise NotImplementedError("Derived class must implement 'wait_for_init' method!")

    def wait_sts_rollout_restart(self, pods_to_wait: int, dc_idx: int = 0):
        timeout = self.get_nodes_reboot_timeout(pods_to_wait)
        k8s_cluster = self.k8s_clusters[dc_idx]
        for statefulset in KubernetesOps.list_statefulsets(k8s_cluster, namespace=self.namespace):
            k8s_cluster.kubectl(
                f"rollout status statefulset/{statefulset.metadata.name} "
                f"--watch=true --timeout={timeout}m",
                namespace=self.namespace,
                timeout=timeout * 60 + 10)

    def get_nodes_reboot_timeout(self, count) -> Union[float, int]:
        """
        Return readiness timeout (in minutes) for case when nodes are restarted
        sums out readiness and terminate timeouts for given nodes
        """
        return count * self.PodContainerClass.pod_readiness_timeout

    @property
    def pod_selector(self):
        return ''

    @cached_property
    def get_nodes_readiness_delay(self) -> Union[float, int]:
        return self.PodContainerClass.pod_readiness_delay

    def wait_for_pods_readiness(self, pods_to_wait: int, total_pods: int, readiness_timeout: int = None,
                                dc_idx: int = 0):
        KubernetesOps.wait_for_pods_readiness(
            kluster=self.k8s_clusters[dc_idx],
            total_pods=total_pods,
            readiness_timeout=readiness_timeout or self.get_nodes_reboot_timeout(pods_to_wait),
            selector=self.pod_selector,
            namespace=self.namespace
        )

    def wait_for_pods_running(self, pods_to_wait: int, total_pods: int | callable, dc_idx: int = 0):
        KubernetesOps.wait_for_pods_running(
            kluster=self.k8s_clusters[dc_idx],
            total_pods=total_pods,
            timeout=self.get_nodes_reboot_timeout(pods_to_wait),
            selector=self.pod_selector,
            namespace=self.namespace
        )

    def generate_namespace(self, namespace_template: str) -> str:
        # Pick up not used namespace knowing that we may have more than 1 Scylla cluster
        with NAMESPACE_CREATION_LOCK:
            namespaces = self.k8s_clusters[0].kubectl(
                "get namespaces --no-headers -o=custom-columns=:.metadata.name").stdout.split()
            for i in range(1, len(namespaces)):
                candidate_namespace = f"{namespace_template}{'-' + str(i) if i > 1 else ''}"
                if candidate_namespace not in namespaces:
                    # NOTE: the namespaces must match for all the K8S clusters
                    for k8s_cluster in self.k8s_clusters:
                        k8s_cluster.kubectl(f"create namespace {candidate_namespace}")
                    return candidate_namespace
                # TODO: make it work correctly for case with reusage of multi-tenant cluster
                k8s_cluster = self.k8s_clusters[0]
                if k8s_cluster.params.get('reuse_cluster') and k8s_cluster.tenants_number < 2:
                    return namespace_template
        raise RuntimeError("No available namespace was found")


class ScyllaPodCluster(cluster.BaseScyllaCluster, PodCluster):
    def __init__(self,
                 k8s_clusters: List[KubernetesCluster],
                 scylla_cluster_name: Optional[str] = None,
                 user_prefix: Optional[str] = None,
                 n_nodes: Union[list, int] = 3,
                 params: Optional[dict] = None,
                 node_pool_name: str = '',
                 add_nodes: bool = True,
                 ) -> None:
        self.k8s_clusters = k8s_clusters
        self.namespace = self.generate_namespace(namespace_template=SCYLLA_NAMESPACE)
        self.scylla_cluster_name = scylla_cluster_name
        # NOTE: the 'self.k8s_scylla_manager_auth_token' attr is used only in MultiDC setups
        #       and will be updated later with the value from the first region.
        self.k8s_scylla_manager_auth_token = None
        kwargs = {}
        for k8s_cluster in k8s_clusters:
            if not kwargs and params.get('use_mgmt') and k8s_cluster.cluster_backend != "k8s-eks":
                kwargs["s3_provider_endpoint"] = k8s_cluster.s3_provider_endpoint
            k8s_cluster.deploy_scylla_cluster(
                node_pool_name=node_pool_name,
                namespace=self.namespace, cluster_name=self.scylla_cluster_name, **kwargs)
        super().__init__(k8s_clusters=k8s_clusters,
                         namespace=self.namespace,
                         container="scylla",
                         cluster_prefix=cluster.prepend_user_prefix(user_prefix, 'db-cluster'),
                         node_prefix=cluster.prepend_user_prefix(user_prefix, 'db-node'),
                         node_type="scylla-db",
                         n_nodes=n_nodes,
                         params=params,
                         node_pool_name=node_pool_name,
                         add_nodes=add_nodes)
        # NOTE: register callbacks for the Scylla pods IP change events
        for k8s_cluster in k8s_clusters:
            if k8s_cluster.scylla_pods_ip_change_tracker_thread:
                k8s_cluster.scylla_pods_ip_change_tracker_thread.register_callbacks(
                    callbacks=self.refresh_scylla_pod_ip_address,
                    namespace=self.namespace,
                    pod_name='__each__',
                    add_pod_name_as_kwarg=True)

    @property
    def scylla_manager_auth_token(self) -> str:
        raise RuntimeError(
            "K8S uses different approach for setting up the scylla manager auth token")

    def refresh_scylla_pod_ip_address(self, pod_name):
        """Designed to be used as a callback for the pod IP change tracker."""
        for node in self.nodes:
            if node.name != pod_name:
                continue
            node.refresh_ip_address()
            break
        else:
            LOGGER.warning(
                "Could not find a node with the '%s' name in '%s' namespace",
                pod_name, self.namespace)

    def get_scylla_args(self) -> str:
        # NOTE: scylla args get appended in K8S differently than in the VM case.
        #       So, we simulate 'empty args' to make the common logic work.
        return ""

    @property
    def pod_selector(self):
        return 'app=scylla'

    def wait_for_nodes_up_and_normal(self, nodes=None, verification_node=None, iterations=None,
                                     sleep_time=None, timeout=None):
        dc_node_mapping, nodes = {}, (nodes or self.nodes)
        for node in nodes:
            dc_idx = node.dc_idx
            if dc_idx not in dc_node_mapping:
                dc_node_mapping[dc_idx] = []
            dc_node_mapping[dc_idx].append(node)
        for dc_idx, dc_nodes in dc_node_mapping.items():
            self.wait_for_pods_readiness(
                pods_to_wait=len(dc_nodes), total_pods=len([n for n in self.nodes if n.dc_idx == dc_idx]),
                readiness_timeout=timeout, dc_idx=dc_idx)
            self.check_nodes_up_and_normal(nodes=nodes, verification_node=verification_node)

    @timeout_wrapper(timeout=300, sleep_time=3, allowed_exceptions=NETWORK_EXCEPTIONS + (ClusterNodesNotReady,),
                     message="Waiting for nodes to join the cluster")
    def check_nodes_up_and_normal(self, nodes=None, verification_node=None):
        super().check_nodes_up_and_normal(nodes=nodes, verification_node=verification_node)

    @cluster.wait_for_init_wrap
    def wait_for_init(self, *_, node_list=None, verbose=False, timeout=None, wait_for_db_logs=False, **__):
        node_list = node_list if node_list else self.nodes
        self.wait_for_nodes_up_and_normal(nodes=node_list, timeout=timeout)
        if wait_for_db_logs:
            super().wait_for_init(node_list=node_list, check_node_health=False)
        for i, k8s_cluster in enumerate(self.k8s_clusters):
            if k8s_cluster.scylla_restart_required:
                node_list_subset = [node for node in node_list if node.dc_idx == i]
                self.restart_scylla(nodes=node_list_subset)
                self.wait_for_nodes_up_and_normal(nodes=node_list_subset, timeout=timeout)

    def _k8s_scylla_cluster_api(self, dc_idx: int = 0) -> Resource:
        return KubernetesOps.dynamic_api(self.k8s_clusters[dc_idx].dynamic_client,
                                         api_version=SCYLLA_API_VERSION,
                                         kind=SCYLLA_CLUSTER_RESOURCE_KIND)

    @retrying(n=20, sleep_time=3, allowed_exceptions=(k8s_exceptions.ApiException, ),
              message="Failed to update ScyllaCluster's spec...")
    def replace_scylla_cluster_value(self, path: str, value: Any,
                                     dc_idx: int = 0) -> Optional[ANY_KUBERNETES_RESOURCE]:
        self.k8s_clusters[dc_idx].log.debug(
            "Replace `%s' with `%s' in %s's spec", path, value, self.scylla_cluster_name)
        return self._k8s_scylla_cluster_api(dc_idx=dc_idx).patch(
            body=[{"op": "replace", "path": path, "value": value}],
            name=self.scylla_cluster_name,
            namespace=self.namespace,
            content_type=JSON_PATCH_TYPE)

    def get_scylla_cluster_value(self, path: str, dc_idx: int = 0) -> Optional[ANY_KUBERNETES_RESOURCE]:
        """
        Get scylla cluster value from kubernetes API.
        """
        cluster_data = self._k8s_scylla_cluster_api(dc_idx=dc_idx).get(
            namespace=self.namespace, name=self.scylla_cluster_name)
        return walk_thru_data(cluster_data, path)

    def get_scylla_cluster_plain_value(self, path: str, dc_idx: int = 0) -> Union[Dict, List, str, None]:
        """
        Get scylla cluster value from kubernetes API and converts result to basic python data types.
        Use it if you are going to modify the data.
        """
        cluster_data = self._k8s_scylla_cluster_api(dc_idx=dc_idx).get(
            namespace=self.namespace, name=self.scylla_cluster_name).to_dict()
        return walk_thru_data(cluster_data, path)

    def add_scylla_cluster_value(self, path: str, element: Any, dc_idx: int = 0):
        init = self.get_scylla_cluster_value(path, dc_idx=dc_idx) is None
        if path.endswith('/'):
            path = path[0:-1]
        if init:
            # You can't add to empty array, so you need to replace it
            operation = "replace"
            value = [element]
        else:
            operation = "add"
            path = path + "/-"
            value = element
        self._k8s_scylla_cluster_api(dc_idx=dc_idx).patch(
            body=[{"op": operation, "path": path, "value": value}],
            name=self.scylla_cluster_name,
            namespace=self.namespace,
            content_type=JSON_PATCH_TYPE
        )

    def remove_scylla_cluster_value(self, path: str, element_name: str, dc_idx: int = 0):
        element_list = self.get_scylla_cluster_value(path, dc_idx=dc_idx) or []
        found_index = None
        for index, item in enumerate(element_list):
            if item.get("name") == element_name:
                found_index = index
                break
        else:
            raise ValueError(f"{element_name} wasn't found in {path}")

        self._k8s_scylla_cluster_api(dc_idx=dc_idx).patch(
            body=[{"op": "remove", "path": f"{path}/{found_index}"}],
            name=self.scylla_cluster_name,
            namespace=self.namespace,
            content_type=JSON_PATCH_TYPE)

    def scylla_config_map(self, dc_idx: int = 0) -> ContextManager:
        return self.k8s_clusters[dc_idx].scylla_config_map()

    def remote_scylla_yaml(self, dc_idx: int = 0) -> ContextManager:
        return self.k8s_clusters[dc_idx].remote_scylla_yaml()

    def remote_cassandra_rackdc_properties(self, dc_idx: int = 0) -> ContextManager:
        return self.k8s_clusters[dc_idx].remote_cassandra_rackdc_properties()

    def update_seed_provider(self):
        pass

    def install_scylla_manager(self, node):
        pass

    @property
    def seed_nodes_addresses(self):
        return []

    @property
    def seed_nodes(self):
        return []

    @cached_property
    def connection_bundle_file(self) -> Path | None:
        if bundle_file := super().connection_bundle_file:
            return bundle_file

        # TODO: support multiDC case
        k8s_cluster = self.k8s_clusters[0]
        bundle_cmd_output = k8s_cluster.kubectl(
            f"get secret/{self.scylla_cluster_name}-local-cql-connection-configs-admin"
            f" --template='{{{{ index .data \"{self.scylla_cluster_name}.sct.scylladb.com\" }}}}'",
            namespace=self.namespace, ignore_status=True)

        if bundle_cmd_output.failed:
            return None

        fd, file_name = tempfile.mkstemp(suffix='.yaml')
        os.close(fd)
        bundle_file = Path(file_name)
        bundle_file.write_bytes(base64.decodebytes(bytes(bundle_cmd_output.stdout.strip(), encoding='utf-8')))

        lb_external_hostname = k8s_cluster.kubectl(
            "get service/haproxy-kubernetes-ingress "
            "-o jsonpath='{.status.loadBalancer.ingress[0].hostname}'",
            namespace=INGRESS_CONTROLLER_NAMESPACE)

        sni_address = None
        if not (lb_external_hostname.ok and lb_external_hostname.stdout):
            lb_cluster_ip = k8s_cluster.kubectl(
                "get service/haproxy-kubernetes-ingress --template='{{ index .spec.clusterIP }}'",
                namespace=INGRESS_CONTROLLER_NAMESPACE)
            if lb_cluster_ip.ok:
                sni_address = lb_cluster_ip.stdout
        else:
            sni_address = lb_external_hostname.stdout

        if sni_address:
            # TODO: handle the case of multiple datacenters
            # need to get the cluster ip from each k8s cluster
            bundle_yaml = yaml.safe_load(bundle_file.open('r', encoding='utf-8'))
            for _, connection_data in bundle_yaml.get('datacenters', {}).items():
                connection_data['server'] = f'{sni_address.strip()}:9142'
            yaml.dump(bundle_yaml, bundle_file.open('w', encoding='utf-8'))

        return bundle_file

    def node_setup(self, node: BaseScyllaPodContainer, verbose: bool = False, timeout: int = 3600):
        if self.test_config.BACKTRACE_DECODING:
            node.install_scylla_debuginfo()
        self.node_config_setup()

    def node_startup(self, node: BaseScyllaPodContainer, verbose: bool = False, timeout: int = 3600):
        pass

    @cached_property
    def scylla_manager_cluster_name(self):
        return f"{self.namespace}/{self.scylla_cluster_name}"

    @property
    def scylla_manager_node(self):
        # TODO: make sure we deploy scylla manager only on first K8S cluster and reuse for all
        #       by Scylla pod IP addresses.
        return self.k8s_clusters[0].scylla_manager_cluster.nodes[0]

    def get_cluster_manager(self,
                            create_if_not_exists: bool = False,
                            force_add: bool = False,
                            **add_cluster_extra_params) -> AnyManagerCluster:
        return super().get_cluster_manager(create_if_not_exists=create_if_not_exists, force_add=force_add,
                                           **add_cluster_extra_params)

    def create_cluster_manager(self, cluster_name: str, manager_tool=None, **add_cluster_extra_params):
        self.log.info('Scylla manager should not be manipulated on kubernetes manually')
        self.log.info('Instead of creating new cluster we will wait for 5 minutes till it get registered automatically')
        raise NotImplementedError('Scylla manager should not be manipulated on kubernetes manually')

    def node_config_setup(self,
                          client_encrypt=None):
        if client_encrypt is None:
            client_encrypt = self.params.get("client_encrypt")

        if client_encrypt:
            raise NotImplementedError("client_encrypt is not supported by k8s-* backends yet")

        if self.get_scylla_args():
            raise NotImplementedError("custom SCYLLA_ARGS is not supported by k8s-* backends yet")

        if self.params.get("server_encrypt"):
            raise NotImplementedError("server_encrypt is not supported by k8s-* backends yet")

        append_scylla_yaml = self.params.get("append_scylla_yaml") or {}

        if append_scylla_yaml:
            unsupported_options = ("system_key_directory", "system_info_encryption", "kmip_hosts", )
            if any(option in append_scylla_yaml for option in unsupported_options):
                raise NotImplementedError(
                    f"{unsupported_options} are not supported in append_scylla_yaml by k8s-* backends yet")

    def validate_seeds_on_all_nodes(self):
        pass

    def set_seeds(self, wait_for_timeout=300, first_only=False):
        assert self.nodes, "DB cluster should have at least 1 node"
        self.nodes[0].is_seed = True

    def _get_rack_nodes(self, rack: int, dc_idx: int) -> list:
        return sorted(
            [node for node in self.nodes if node.rack == rack and node.dc_idx == dc_idx], key=lambda n: n.name)

    def add_nodes(self,
                  count: int,
                  ec2_user_data: str = "",
                  # NOTE: 'dc_idx=None' means 'create %count% nodes on each K8S cluster'
                  dc_idx: int = None,
                  rack: int = 0,
                  enable_auto_bootstrap: bool = False,
                  instance_type=None) -> List[BasePodContainer]:
        if dc_idx is None:
            dc_idx = list(range(len(self.k8s_clusters)))
        elif isinstance(dc_idx, int):
            dc_idx = [dc_idx]
        if isinstance(count, str):
            count = count.split(" ")
        else:
            count = [count]
        assert len(count) in (1, len(dc_idx))

        assert instance_type is None, "k8s can't provision different instance types"

        new_nodes = []
        self.log.debug(
            "'%s' configuration was taken for the 'dc_idx': %s",
            "Single-DC" if len(dc_idx) < 2 else "Multi-DC", dc_idx)
        for current_dc_idx in dc_idx:
            node_count_in_dc = count[current_dc_idx] if current_dc_idx < len(count) else count[0]
            self.log.debug(
                "Going to provision '%s' nodes (node_count_in_dc) in DC with '%s' (dc_idx)",
                node_count_in_dc, current_dc_idx)
            self._create_k8s_rack_if_not_exists(rack, dc_idx=current_dc_idx)
            # TODO: 'self._get_rack_nodes(rack)' returns correct number only
            #       when there are no decommissioned, by nodetool, nodes.
            #       Having 1 decommissioned node we do not change node count.
            #       Having 2 decommissioned nodes we will reduce node count.
            current_members = len(self._get_rack_nodes(rack, dc_idx=current_dc_idx))
            # NOTE: update the 'spec.externalSeeds' field only for the very first pod in a second+ region.
            dc_podip_mapping, is_external_seeds_set = {}, False
            if current_dc_idx > 0:
                for node in self.nodes:
                    if node.dc_idx not in dc_podip_mapping:
                        dc_podip_mapping[node.dc_idx] = []
                    dc_podip_mapping[node.dc_idx].append(node.pod_status.pod_ip)
                if not dc_podip_mapping.get(current_dc_idx, []):
                    assert dc_podip_mapping[0], (
                        "Couldn't not find IP addresses of the nodes from the first DC (dc_idx=0)"
                        f" to be used as 'external seeds' for the pods of another DC (dc_idx={current_dc_idx})")
                    self.replace_scylla_cluster_value(
                        "/spec/externalSeeds", dc_podip_mapping[0], dc_idx=current_dc_idx)
                    is_external_seeds_set = True
            total_dc_members = current_members + node_count_in_dc
            self.replace_scylla_cluster_value(
                f"/spec/datacenter/racks/{rack}/members", total_dc_members, dc_idx=current_dc_idx)
            new_nodes.extend(super().add_nodes(
                count=node_count_in_dc, ec2_user_data=ec2_user_data, dc_idx=current_dc_idx, rack=rack,
                enable_auto_bootstrap=enable_auto_bootstrap))
            kubectl = self.k8s_clusters[current_dc_idx].kubectl
            if self.params.get('use_mgmt') and current_dc_idx == 0 and (
                    self.k8s_scylla_manager_auth_token is None):
                self.k8s_scylla_manager_auth_token = base64.b64decode(kubectl(
                    f"get secrets/{self.scylla_cluster_name}-auth-token"
                    " --template='{{ index .data \"auth-token.yaml\" }}'",
                    namespace=self.namespace).stdout.strip()).decode('utf-8').strip()
            elif current_dc_idx > 0 and self.k8s_scylla_manager_auth_token:
                existing_k8s_scylla_manager_auth_token = base64.b64decode(kubectl(
                    f"get secrets/{self.scylla_cluster_name}-auth-token"
                    " --template='{{ index .data \"auth-token.yaml\" }}'",
                    namespace=self.namespace).stdout.strip()).decode('utf-8').strip()
                if existing_k8s_scylla_manager_auth_token != self.k8s_scylla_manager_auth_token:
                    auth_token_base64 = base64.b64encode(
                        self.k8s_scylla_manager_auth_token.encode('utf-8')).decode('utf-8')
                    patch_cmd = (
                        f'patch secret/{self.scylla_cluster_name}-auth-token --type=json -p=\'['
                        ' {"op": "replace", "path": "/data/auth-token.yaml",'
                        f' "value": "{auth_token_base64}"'
                        ' }]\'')
                    kubectl(patch_cmd, namespace=self.namespace)
            # NOTE: remove the 'externalSeeds' values because pod IPs are ephemeral and
            #       we are not going to keep it up-to-date making Scylla pods not try to connect to
            #       some other test run's Scylla pods which may pick up those ephemeral IPs.
            #       Also, avoid redundant Scylla pods roll-outs with each addition of a new node
            #       in second+ regions.
            if current_dc_idx > 0 and is_external_seeds_set:
                self.replace_scylla_cluster_value("/spec/externalSeeds", [], dc_idx=current_dc_idx)
                # NOTE: sleep for some time to avoid concurrency with the 'not-yet-started roll-out'
                #       and 'already-finished-roll-out'. We won't waste time because roll-out takes more than
                #       our small sleep.
                time.sleep(10)
                self.wait_for_pods_running(
                    pods_to_wait=node_count_in_dc, total_pods=total_dc_members, dc_idx=current_dc_idx)
                self.wait_for_pods_readiness(
                    pods_to_wait=node_count_in_dc, total_pods=total_dc_members, dc_idx=current_dc_idx)
        return new_nodes

    def _create_k8s_rack_if_not_exists(self, rack: int, dc_idx: int):
        if self.get_scylla_cluster_value(f'/spec/datacenter/racks/{rack}', dc_idx=dc_idx) is not None:
            return
        # Create new rack of very first rack of the cluster
        new_rack = self.get_scylla_cluster_plain_value('/spec/datacenter/racks/0', dc_idx=dc_idx)
        new_rack['members'] = 0
        new_rack['name'] = f'{new_rack["name"]}-{rack}'
        self.add_scylla_cluster_value('/spec/datacenter/racks', new_rack, dc_idx=dc_idx)

    def _delete_k8s_rack(self, rack: int, dc_idx: int):
        racks = self.get_scylla_cluster_plain_value('/spec/datacenter/racks/', dc_idx=dc_idx)
        if len(racks) == 1:
            return
        racks.pop(rack)
        self.replace_scylla_cluster_value('/spec/datacenter/racks', racks, dc_idx=dc_idx)

    def decommission(self, node: BaseScyllaPodContainer, timeout: int | float = None):
        rack, dc_idx = node.rack, node.dc_idx
        rack_nodes = self._get_rack_nodes(rack, dc_idx=dc_idx)
        assert rack_nodes[-1] == node, "Can withdraw the last node only"
        current_members = len(rack_nodes)

        # NOTE: "scylla_shards" property uses remoter calls, and we save its result before
        # the target scylla node gets killed using kubectl command which precedes the target GCE
        # node deletion using "terminate_node" command.
        scylla_shards = node.scylla_shards

        timeout = timeout or (node.pod_terminate_timeout * 60)
        with adaptive_timeout(operation=Operations.DECOMMISSION, node=node):
            self.replace_scylla_cluster_value(
                f"/spec/datacenter/racks/{rack}/members", current_members - 1, dc_idx=dc_idx)
            self.k8s_clusters[node.dc_idx].kubectl(
                f"wait --timeout={timeout}s --for=delete pod {node.name}",
                namespace=self.namespace,
                timeout=timeout + 10)
        self.terminate_node(node, scylla_shards=scylla_shards)
        shutil.move(node.system_log, os.path.join(
            node.logdir, f"system_{datetime.now().strftime('%y_%m_%d_%H_%M_%S')}.log"))
        if current_members == 1:
            self._delete_k8s_rack(rack, dc_idx=dc_idx)

        if monitors := self.test_config.tester_obj().monitors:
            monitors.reconfigure_scylla_monitoring()

    def upgrade_scylla_cluster(self, new_version: str) -> None:
        self.replace_scylla_cluster_value("/spec/version", new_version)
        new_image = f"{self.params.get('docker_image')}:{new_version}"

        if not self.nodes:
            return True

        @timeout_wrapper(
            timeout=self.nodes[0].pod_replace_timeout * 2 * 60,
            sleep_time=self.PodContainerClass.pod_readiness_delay)
        def wait_till_any_node_get_new_image(nodes_with_old_image: list):
            for node in nodes_with_old_image.copy():
                # NOTE: 'node.image' may be 'docker.io/scylladb/scylla:4.5.3'
                #       as well as 'scylladb/scylla:4.5.3'
                if node.image.endswith(new_image):
                    nodes_with_old_image.remove(node)
                    return True
            raise RuntimeError('No node was upgraded')

        nodes = self.nodes.copy()
        while nodes:
            wait_till_any_node_get_new_image(nodes)

        self.wait_for_pods_readiness(len(self.nodes), len(self.nodes))

    def check_cluster_health(self):
        if self.params.get('k8s_deploy_monitoring'):
            self.check_kubernetes_monitoring_health()
        super().check_cluster_health()

    def check_kubernetes_monitoring_health(self) -> bool:
        # TODO: add grafana checks
        # TODO: make prometheus check be secure
        self.log.debug('Check kubernetes monitoring health')
        with ClusterHealthValidatorEvent() as kmh_event:
            for k8s_cluster in self.k8s_clusters:
                try:
                    prometheus_ip = k8s_cluster.get_prometheus_ip(
                        cluster_name=self.scylla_cluster_name, namespace=self.namespace)
                    PrometheusDBStats(host=prometheus_ip, port=k8s_cluster.prometheus_port, protocol='https')
                    kmh_event.message = "Kubernetes monitoring health checks have successfully been finished"
                except Exception as exc:  # noqa: BLE001
                    ClusterHealthValidatorEvent.MonitoringStatus(
                        error=f'Failed to connect to K8S prometheus server (namespace={self.namespace}) at '
                              f'{prometheus_ip}:{k8s_cluster.prometheus_port}, due to the: \n'
                              ''.join(traceback.format_exception(type(exc), exc, exc.__traceback__))
                    ).publish()
                    kmh_event.message = "Kubernetes monitoring health checks have failed"
                    return False
            return True

    def restart_scylla(self, nodes=None, random_order=False):
        nodes = nodes or self.nodes
        for i, k8s_cluster in enumerate(self.k8s_clusters):
            current_k8s_cluster_nodes = [node for node in nodes if node.dc_idx == i]
            if not current_k8s_cluster_nodes:
                self.log.warning(
                    "No DB nodes specified for the restart in the '%s' K8S cluster", k8s_cluster.name)
                continue
            patch_data = {"spec": {"forceRedeploymentReason": f"Triggered at {time.time()}"}}
            k8s_cluster.kubectl(
                f"patch scyllacluster {self.scylla_cluster_name} --type merge -p '{json.dumps(patch_data)}'",
                namespace=self.namespace)

            # NOTE: sleep for some time to avoid races.
            #       We do not waste time here, because waiting for Scylla pods restart takes minutes.
            time.sleep(10)

            readiness_timeout = self.get_nodes_reboot_timeout(len(current_k8s_cluster_nodes))
            statefulsets = KubernetesOps.list_statefulsets(k8s_cluster, namespace=self.namespace)
            if random_order:
                random.shuffle(statefulsets)
            for statefulset in statefulsets:
                k8s_cluster.kubectl(
                    f"rollout status statefulset/{statefulset.metadata.name} "
                    f"--watch=true --timeout={readiness_timeout}m",
                    namespace=self.namespace,
                    timeout=readiness_timeout * 60 + 10)
            k8s_cluster.scylla_restart_required = False

    def prefill_cluster(self, dataset_name: str):
        test_data = getattr(datasets, dataset_name, None)
        if not test_data:
            raise ValueError(f"Dataset unexpected value: '{dataset_name}'. "
                             "Dataset with this name is not defined in the sdcm.utils.sstable.load_inventory."
                             "Expected values: BIG_SSTABLE_MULTI_COLUMNS_DATA, MULTI_COLUMNS_DATA")

        test_keyspace_name = 'keyspace1'

        node = self.nodes[0]
        test_keyspaces = self.get_test_keyspaces()
        # If 'keyspace1' does not exist, create a schema and load a data.
        create_schema = not (test_keyspace_name in test_keyspaces)
        if not create_schema:
            # NOTE: if keyspace exists and has data then just exit
            if int(SstableLoadUtils.validate_data_count_after_upload(node=node)) > 0:
                return

        for node in self.nodes:
            with self.cql_connection_exclusive(node) as session:
                kwarg = {"replication_factor": 3,
                         "session": session}

                SstableLoadUtils.upload_sstables(node=node,
                                                 test_data=test_data[0],
                                                 create_schema=create_schema,
                                                 **kwarg)

            SstableLoadUtils.run_refresh(node, test_data=test_data[0])
            if create_schema:
                create_schema = False

        result = SstableLoadUtils.validate_data_count_after_upload(node=node)
        assert int(result) == test_data[0].keys_num, "Data was not inserted"


class ManagerPodCluser(PodCluster):
    @property
    def pod_selector(self):
        return 'app.kubernetes.io/name=scylla-manager'


class LoaderPodCluster(cluster.BaseLoaderSet, PodCluster):
    def __init__(self,
                 k8s_clusters: List[KubernetesCluster],
                 loader_cluster_name: Optional[str] = None,
                 user_prefix: Optional[str] = None,
                 n_nodes: Union[list, int] = 3,
                 params: Optional[dict] = None,
                 node_pool_name: str = '',
                 add_nodes: bool = True,
                 ) -> None:

        self.k8s_clusters = k8s_clusters
        self.loader_cluster_name = loader_cluster_name
        self.loader_cluster_created = False
        self.namespace = self.generate_namespace(namespace_template=LOADER_NAMESPACE)

        cluster.BaseLoaderSet.__init__(self, params=params)
        self.k8s_loader_run_type = self.params.get("k8s_loader_run_type")
        if self.k8s_loader_run_type == "static":
            self.PodContainerClass = LoaderStsContainer
        elif self.k8s_loader_run_type == "dynamic":
            self.PodContainerClass = LoaderPodContainer
        else:
            raise ValueError(
                "'k8s_loader_run_type' has unexpected value: %s" % self.k8s_loader_run_type)
        PodCluster.__init__(self,
                            k8s_clusters=self.k8s_clusters,
                            namespace=self.namespace,
                            container="loader",
                            cluster_prefix=cluster.prepend_user_prefix(user_prefix, "loader-set"),
                            node_prefix=cluster.prepend_user_prefix(user_prefix, "loader-node"),
                            node_type="loader",
                            n_nodes=n_nodes,
                            params=params,
                            node_pool_name=node_pool_name,
                            add_nodes=add_nodes,
                            )

    @property
    def pod_selector(self):
        return 'loader-cluster-name'

    def node_setup(self,
                   node: BasePodContainer,
                   verbose: bool = False,
                   **kwargs) -> None:

        if self.params.get('client_encrypt'):
            node.config_client_encrypt()

    def node_startup(self, node: BasePodContainer, verbose: bool = False, **kwargs) -> None:
        pass

    def _get_docker_image(self):
        if loader_image := self.params.get('stress_image.cassandra-stress'):
            return loader_image
        raise ValueError("No 'stress_image.cassandra-stress' option found in the test configuration")

    def add_nodes(self,
                  count: int,
                  ec2_user_data: str = "",
                  # NOTE: 'dc_idx=None' means 'create %count% nodes on each K8S cluster'
                  dc_idx: int = None,
                  rack: int = 0,
                  enable_auto_bootstrap: bool = False,
                  instance_type=None
                  ) -> List[BasePodContainer]:
        if self.loader_cluster_created:
            raise NotImplementedError(
                "Changing number of nodes in LoaderPodCluster is not supported.")
        if dc_idx is None:
            dc_idx = list(range(len(self.k8s_clusters)))
        elif isinstance(dc_idx, int):
            dc_idx = [dc_idx]
        if isinstance(count, str):
            count = count.split(" ")
        else:
            count = [count]
        assert len(count) in (1, len(dc_idx))
        assert instance_type is None, "k8s can't provision different instance types"

        new_nodes = []
        for current_dc_idx in dc_idx:
            self.k8s_clusters[current_dc_idx].deploy_loaders_cluster(
                node_pool_name=self.node_pool_name, namespace=self.namespace)
            node_count_in_dc = count[current_dc_idx] if current_dc_idx < len(count) else count[0]
            k8s_loader_cluster_name = (
                f"{self.loader_cluster_name}-{self.k8s_clusters[current_dc_idx].region_name}")
            if self.k8s_loader_run_type == "dynamic":
                # TODO: if it is needed to catch coredumps of loader pods then need to create
                #       appropriate daemonset with affinity rules for scheduling on the loader K8S nodes
                for node_index in range(node_count_in_dc):
                    node = self.PodContainerClass(
                        name=f"{k8s_loader_cluster_name}-{node_index}",
                        parent_cluster=self,
                        base_logdir=self.logdir,
                        node_prefix=self.node_prefix,
                        node_index=node_index,
                        dc_idx=current_dc_idx,
                        rack=rack,
                    )
                    node.init()
                    new_nodes.append(node)
                    self.nodes.append(node)
                continue

            self.k8s_clusters[current_dc_idx].apply_file(
                self.PodContainerClass.TEMPLATE_PATH,
                modifiers=self.k8s_clusters[current_dc_idx].calculated_loader_affinity_modifiers,
                environ={
                    "K8S_NAMESPACE": self.namespace,
                    "K8S_LOADER_CLUSTER_NAME": k8s_loader_cluster_name,
                    "DOCKER_IMAGE_WITH_TAG": self._get_docker_image(),
                    "N_LOADERS": node_count_in_dc,
                    "POD_CPU_LIMIT": self.k8s_clusters[current_dc_idx].calculated_loader_cpu_limit,
                    "POD_MEMORY_LIMIT": self.k8s_clusters[current_dc_idx].calculated_loader_memory_limit,
                },
            )
            self.k8s_clusters[current_dc_idx].log.debug(
                "Check the '%s' loaders cluster in the '%s' namespace",
                self.loader_cluster_name, self.namespace)
            self.k8s_clusters[current_dc_idx].kubectl("get statefulset", namespace=self.namespace)
            self.k8s_clusters[current_dc_idx].kubectl("get pods", namespace=self.namespace)
            new_nodes.extend(super().add_nodes(
                count=node_count_in_dc,
                ec2_user_data=ec2_user_data,
                dc_idx=current_dc_idx,
                rack=rack,
                enable_auto_bootstrap=enable_auto_bootstrap))

        self.loader_cluster_created = True
        return new_nodes


def get_tags_from_params(params: dict) -> Dict[str, str]:
    tags = TestConfig().common_tags()
    if params.get("post_behavior_k8s_cluster").startswith("keep"):
        # NOTE: case when 'post_behavior_k8s_cluster' is 'keep' or 'keep-on-failure':
        #       - if TestRun passes then SCT will cleanup resources by itself if needed
        #       - if TestRun fails then cluster will be kept as expected
        tags["keep"] = "alive"
    elif int(params.get("test_duration")) > 660:
        if params.get("cluster_backend") == "k8s-eks":
            # NOTE: set keep:X where X is hours equal to 'duration + 1'
            tags["keep"] = str(params.get("test_duration") // 60 + 1)
        else:
            # NOTE: our GCE/GKE cleanup scripts do not support hour-based 'keep' tag,
            #       so set it as 'alive'.
            LOGGER.warning(
                "The GKE cluster won't be cleaned up by infra clean up scripts because "
                "it has 'keep:alive' tag set due to the too big value in 'test_duration' option. "
                "Please, double-check that GKE cluster gets deleted either by SCT or manually.")
            tags["keep"] = "alive"
    return tags<|MERGE_RESOLUTION|>--- conflicted
+++ resolved
@@ -11,6 +11,8 @@
 #
 # Copyright (c) 2020 ScyllaDB
 
+# pylint: disable=too-many-arguments
+# pylint: disable=too-many-lines
 
 from __future__ import annotations
 
@@ -94,7 +96,7 @@
 from sdcm.cluster_k8s.operator_monitoring import ScyllaOperatorLogMonitoring
 
 
-ANY_KUBERNETES_RESOURCE = Union[
+ANY_KUBERNETES_RESOURCE = Union[  # pylint: disable=invalid-name
     Resource, ResourceField, ResourceInstance, ResourceList, Subresource,
 ]
 NAMESPACE_CREATION_LOCK = Lock()
@@ -157,7 +159,7 @@
 LOGGER = logging.getLogger(__name__)
 
 
-class CloudK8sNodePool(metaclass=abc.ABCMeta):
+class CloudK8sNodePool(metaclass=abc.ABCMeta):  # pylint: disable=too-many-instance-attributes
     def __init__(
             self,
             k8s_cluster: 'KubernetesCluster',
@@ -244,7 +246,7 @@
     def nodes(self):
         try:
             return self.k8s_cluster.k8s_core_v1_api.list_node(label_selector=f'{self.pool_label_name}={self.name}')
-        except Exception as details:  # noqa: BLE001
+        except Exception as details:  # pylint: disable=broad-except  # noqa: BLE001
             self.k8s_cluster.log.debug("Failed to get nodes list: %s", str(details))
             return {}
 
@@ -269,7 +271,7 @@
         wait_nodes_are_ready()
 
 
-class KubernetesCluster(metaclass=abc.ABCMeta):
+class KubernetesCluster(metaclass=abc.ABCMeta):  # pylint: disable=too-many-public-methods,too-many-instance-attributes
     AUXILIARY_POOL_NAME = 'auxiliary-pool'
     SCYLLA_POOL_NAME = 'scylla-pool'
     MONITORING_POOL_NAME = 'monitoring-pool'
@@ -816,14 +818,9 @@
                         if not current_file.endswith((".yaml", ".yml")):
                             continue
                         self.apply_file(
-<<<<<<< HEAD
                             os.path.join(crd_basedir, current_file), modifiers=[], envsubst=False, server_side=True,
                             force_conflicts=True)
             except Exception as exc:  # pylint: disable=broad-except  # noqa: BLE001
-=======
-                            os.path.join(crd_basedir, current_file), modifiers=[], envsubst=False)
-            except Exception as exc:  # noqa: BLE001
->>>>>>> dbfaab46
                 self.log.debug("Upgrade Scylla Operator CRDs: Exception: %s", exc)
             self.log.info("Upgrade Scylla Operator CRDs: END")
 
@@ -1381,7 +1378,7 @@
     def prometheus_port(self) -> int:
         return 9090
 
-    def register_sct_grafana_dashboard(self, cluster_name: str, namespace: str) -> str:
+    def register_sct_grafana_dashboard(self, cluster_name: str, namespace: str) -> str:  # pylint: disable=too-many-locals
         # TODO: make it work for EKS by using ingress LB IP when it is enabled
         sct_dashboard_file = sct_abs_path("data_dir/scylla-dash-per-server-nemesis.master.json")
         sct_dashboard_file_data_str = ""
@@ -1658,7 +1655,7 @@
                 config_map = self.k8s_core_v1_api.read_namespaced_config_map(
                     name=SCYLLA_CONFIG_NAME, namespace=namespace).data or {}
                 exists = True
-            except Exception:  # noqa: BLE001
+            except Exception:  # pylint: disable=broad-except  # noqa: BLE001
                 config_map = {}
                 exists = False
             original_config_map = deepcopy(config_map)
@@ -1741,7 +1738,7 @@
                 self.log.warning("K8S SCYLLA_YAML, not applied options: %s", kwargs)
 
 
-class BasePodContainer(cluster.BaseNode):
+class BasePodContainer(cluster.BaseNode):  # pylint: disable=too-many-public-methods
     parent_cluster: PodCluster
 
     pod_readiness_delay = 30  # seconds
@@ -1901,7 +1898,7 @@
     def k8s_pod_uid(self) -> str:
         try:
             return str(self._pod.metadata.uid)
-        except Exception:  # noqa: BLE001
+        except Exception:  # pylint: disable=broad-except  # noqa: BLE001
             return ''
 
     @property
@@ -2025,7 +2022,7 @@
         return True
 
 
-class BaseScyllaPodContainer(BasePodContainer):
+class BaseScyllaPodContainer(BasePodContainer):  # pylint: disable=abstract-method,too-many-public-methods
     @cached_property
     def node_type(self) -> str:
         return 'db'
@@ -2111,7 +2108,7 @@
         self.stop_scylla_server(verify_up=verify_up, verify_down=verify_down, timeout=timeout)
 
     @property
-    def node_name(self) -> str:
+    def node_name(self) -> str:  # pylint: disable=invalid-overridden-method
         return self._pod.spec.node_name
 
     def restart_scylla_server(self, verify_up_before=False, verify_up_after=True, timeout=1800,
@@ -2178,7 +2175,7 @@
     def is_seed(self) -> bool:
         try:
             return 'scylla/seed' in self._svc.metadata.labels
-        except Exception:  # noqa: BLE001
+        except Exception:  # pylint: disable=broad-except  # noqa: BLE001
             return False
 
     @is_seed.setter
@@ -2431,7 +2428,7 @@
     def get_node_ips_param(self, public_ip=True):
         raise NotImplementedError("Derived class must implement 'get_node_ips_param' method!")
 
-    def wait_for_init(self, *_, node_list=None, verbose=False, timeout=None, **__):
+    def wait_for_init(self, *_, node_list=None, verbose=False, timeout=None, **__):  # pylint: disable=arguments-differ
         raise NotImplementedError("Derived class must implement 'wait_for_init' method!")
 
     def wait_sts_rollout_restart(self, pods_to_wait: int, dc_idx: int = 0):
@@ -2497,7 +2494,7 @@
         raise RuntimeError("No available namespace was found")
 
 
-class ScyllaPodCluster(cluster.BaseScyllaCluster, PodCluster):
+class ScyllaPodCluster(cluster.BaseScyllaCluster, PodCluster):  # pylint: disable=too-many-public-methods
     def __init__(self,
                  k8s_clusters: List[KubernetesCluster],
                  scylla_cluster_name: Optional[str] = None,
@@ -2566,7 +2563,7 @@
         return 'app=scylla'
 
     def wait_for_nodes_up_and_normal(self, nodes=None, verification_node=None, iterations=None,
-                                     sleep_time=None, timeout=None):
+                                     sleep_time=None, timeout=None):  # pylint: disable=too-many-arguments
         dc_node_mapping, nodes = {}, (nodes or self.nodes)
         for node in nodes:
             dc_idx = node.dc_idx
@@ -2585,7 +2582,7 @@
         super().check_nodes_up_and_normal(nodes=nodes, verification_node=verification_node)
 
     @cluster.wait_for_init_wrap
-    def wait_for_init(self, *_, node_list=None, verbose=False, timeout=None, wait_for_db_logs=False, **__):
+    def wait_for_init(self, *_, node_list=None, verbose=False, timeout=None, wait_for_db_logs=False, **__):  # pylint: disable=arguments-differ
         node_list = node_list if node_list else self.nodes
         self.wait_for_nodes_up_and_normal(nodes=node_list, timeout=timeout)
         if wait_for_db_logs:
@@ -2742,7 +2739,7 @@
         pass
 
     @cached_property
-    def scylla_manager_cluster_name(self):
+    def scylla_manager_cluster_name(self):  # pylint: disable=invalid-overridden-method
         return f"{self.namespace}/{self.scylla_cluster_name}"
 
     @property
@@ -2764,7 +2761,7 @@
         raise NotImplementedError('Scylla manager should not be manipulated on kubernetes manually')
 
     def node_config_setup(self,
-                          client_encrypt=None):
+                          client_encrypt=None):  # pylint: disable=too-many-arguments,invalid-name
         if client_encrypt is None:
             client_encrypt = self.params.get("client_encrypt")
 
@@ -2796,7 +2793,7 @@
         return sorted(
             [node for node in self.nodes if node.rack == rack and node.dc_idx == dc_idx], key=lambda n: n.name)
 
-    def add_nodes(self,
+    def add_nodes(self,  # pylint: disable=too-many-locals,too-many-branches  noqa: PLR0913
                   count: int,
                   ec2_user_data: str = "",
                   # NOTE: 'dc_idx=None' means 'create %count% nodes on each K8S cluster'
@@ -2974,7 +2971,7 @@
                         cluster_name=self.scylla_cluster_name, namespace=self.namespace)
                     PrometheusDBStats(host=prometheus_ip, port=k8s_cluster.prometheus_port, protocol='https')
                     kmh_event.message = "Kubernetes monitoring health checks have successfully been finished"
-                except Exception as exc:  # noqa: BLE001
+                except Exception as exc:  # pylint: disable=broad-except  # noqa: BLE001
                     ClusterHealthValidatorEvent.MonitoringStatus(
                         error=f'Failed to connect to K8S prometheus server (namespace={self.namespace}) at '
                               f'{prometheus_ip}:{k8s_cluster.prometheus_port}, due to the: \n'
@@ -3025,7 +3022,7 @@
         node = self.nodes[0]
         test_keyspaces = self.get_test_keyspaces()
         # If 'keyspace1' does not exist, create a schema and load a data.
-        create_schema = not (test_keyspace_name in test_keyspaces)
+        create_schema = not (test_keyspace_name in test_keyspaces)  # pylint: disable=superfluous-parens
         if not create_schema:
             # NOTE: if keyspace exists and has data then just exit
             if int(SstableLoadUtils.validate_data_count_after_upload(node=node)) > 0:
@@ -3049,7 +3046,7 @@
         assert int(result) == test_data[0].keys_num, "Data was not inserted"
 
 
-class ManagerPodCluser(PodCluster):
+class ManagerPodCluser(PodCluster):  # pylint: disable=abstract-method
     @property
     def pod_selector(self):
         return 'app.kubernetes.io/name=scylla-manager'
@@ -3074,9 +3071,9 @@
         cluster.BaseLoaderSet.__init__(self, params=params)
         self.k8s_loader_run_type = self.params.get("k8s_loader_run_type")
         if self.k8s_loader_run_type == "static":
-            self.PodContainerClass = LoaderStsContainer
+            self.PodContainerClass = LoaderStsContainer  # pylint: disable=invalid-name
         elif self.k8s_loader_run_type == "dynamic":
-            self.PodContainerClass = LoaderPodContainer
+            self.PodContainerClass = LoaderPodContainer  # pylint: disable=invalid-name
         else:
             raise ValueError(
                 "'k8s_loader_run_type' has unexpected value: %s" % self.k8s_loader_run_type)
